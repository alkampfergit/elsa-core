--- conflicted
+++ resolved
@@ -1,7 +1,7 @@
 image: Visual Studio 2022
 
 environment:
-    elsa_version: 2.9.3
+    elsa_version: 2.10.0
     elsa_build_version: 0.0.0
     nodejs_version: "14.6.0"
     # AppVeyor installs Java on its build agents by default, but it
@@ -25,7 +25,7 @@
                 $env:elsa_build_version="$($env:elsa_version)-preview.$($env:APPVEYOR_BUILD_NUMBER)"
             }
 
-version: 2.9.3.{build}
+version: 2.10.0.{build}
 
 pull_requests:
     do_not_increment_build_number: true
@@ -130,8 +130,4 @@
         symbol_server: https://www.myget.org/F/elsa-2/api/v2/symbolpackage # remove to push symbols to SymbolSource.org
         artifact: /Elsa.*(\.|\.s)nupkg/
         on:
-<<<<<<< HEAD
-            branch: master
-=======
-            branch: 2.9.x
->>>>>>> 6df8effd
+            branch: master