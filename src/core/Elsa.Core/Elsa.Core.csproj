﻿<Project Sdk="Microsoft.NET.Sdk">

    <PropertyGroup>
        <TargetFramework>netstandard2.0</TargetFramework>
        <LangVersion>8</LangVersion>
        <RootNamespace>Elsa</RootNamespace>
        <PackageVersion>1.0.0</PackageVersion>
        <Authors>Sipke Schoorstra</Authors>
        <Description>Elsa is a set of workflowing libraries and tools to enable super-fast workflowing capabilities in any .NET Core application.</Description>
        <Copyright>2019</Copyright>
        <PackageProjectUrl>https://github.com/elsa-workflows/elsa-core</PackageProjectUrl>
        <RepositoryUrl>https://github.com/elsa-workflows/elsa-core</RepositoryUrl>
        <RepositoryType>GitHub</RepositoryType>
        <PackageTags>elsa, workflows, orchard</PackageTags>
    </PropertyGroup>

    <ItemGroup>
        <PackageReference Include="AutoMapper" Version="9.0.0" />
        <PackageReference Include="Humanizer.Core" Version="2.7.9" />
        <PackageReference Include="MediatR" Version="7.0.0" />
        <PackageReference Include="MediatR.Extensions.Microsoft.DependencyInjection" Version="7.0.0" />
        <PackageReference Include="Microsoft.AspNetCore.Hosting.Server.Abstractions" Version="2.2.0" />
        <PackageReference Include="Microsoft.CSharp" Version="4.6.0" />
        <PackageReference Include="Microsoft.Extensions.Caching.Abstractions" Version="3.0.0" />
        <PackageReference Include="Microsoft.Extensions.Caching.Memory" Version="3.0.0" />
        <PackageReference Include="Microsoft.Extensions.DependencyInjection" Version="3.0.0" />
        <PackageReference Include="Microsoft.Extensions.Localization" Version="3.0.0" />
        <PackageReference Include="Microsoft.Extensions.Logging" Version="3.0.0" />
        <PackageReference Include="Microsoft.Extensions.Logging.Abstractions" Version="3.0.0" />
        <PackageReference Include="Microsoft.Extensions.Logging.Console" Version="3.0.0" />
        <PackageReference Include="Microsoft.Extensions.Logging.Debug" Version="3.0.0" />
        <PackageReference Include="NodaTime.Serialization.JsonNet" Version="2.2.0" />
<<<<<<< HEAD
        <PackageReference Include="Elsa.Scrutor" Version="3.0.2.25" />
=======
        <PackageReference Include="Elsa.Scrutor" Version="3.0.2.26" />
>>>>>>> 14f1a06f

        <PackageReference Include="YamlDotNet.NetStandard" Version="4.0.0" />
    </ItemGroup>

    <ItemGroup>
        <ProjectReference Include="..\..\utils\Elsa.AutoMapper.Extensions\Elsa.AutoMapper.Extensions.csproj" />
        <ProjectReference Include="..\Elsa.Abstractions\Elsa.Abstractions.csproj" />
    </ItemGroup>

</Project><|MERGE_RESOLUTION|>--- conflicted
+++ resolved
@@ -1,47 +1,43 @@
-﻿<Project Sdk="Microsoft.NET.Sdk">
-
-    <PropertyGroup>
-        <TargetFramework>netstandard2.0</TargetFramework>
-        <LangVersion>8</LangVersion>
-        <RootNamespace>Elsa</RootNamespace>
-        <PackageVersion>1.0.0</PackageVersion>
-        <Authors>Sipke Schoorstra</Authors>
-        <Description>Elsa is a set of workflowing libraries and tools to enable super-fast workflowing capabilities in any .NET Core application.</Description>
-        <Copyright>2019</Copyright>
-        <PackageProjectUrl>https://github.com/elsa-workflows/elsa-core</PackageProjectUrl>
-        <RepositoryUrl>https://github.com/elsa-workflows/elsa-core</RepositoryUrl>
-        <RepositoryType>GitHub</RepositoryType>
-        <PackageTags>elsa, workflows, orchard</PackageTags>
-    </PropertyGroup>
-
-    <ItemGroup>
-        <PackageReference Include="AutoMapper" Version="9.0.0" />
-        <PackageReference Include="Humanizer.Core" Version="2.7.9" />
-        <PackageReference Include="MediatR" Version="7.0.0" />
-        <PackageReference Include="MediatR.Extensions.Microsoft.DependencyInjection" Version="7.0.0" />
-        <PackageReference Include="Microsoft.AspNetCore.Hosting.Server.Abstractions" Version="2.2.0" />
-        <PackageReference Include="Microsoft.CSharp" Version="4.6.0" />
-        <PackageReference Include="Microsoft.Extensions.Caching.Abstractions" Version="3.0.0" />
-        <PackageReference Include="Microsoft.Extensions.Caching.Memory" Version="3.0.0" />
-        <PackageReference Include="Microsoft.Extensions.DependencyInjection" Version="3.0.0" />
-        <PackageReference Include="Microsoft.Extensions.Localization" Version="3.0.0" />
-        <PackageReference Include="Microsoft.Extensions.Logging" Version="3.0.0" />
-        <PackageReference Include="Microsoft.Extensions.Logging.Abstractions" Version="3.0.0" />
-        <PackageReference Include="Microsoft.Extensions.Logging.Console" Version="3.0.0" />
-        <PackageReference Include="Microsoft.Extensions.Logging.Debug" Version="3.0.0" />
-        <PackageReference Include="NodaTime.Serialization.JsonNet" Version="2.2.0" />
-<<<<<<< HEAD
-        <PackageReference Include="Elsa.Scrutor" Version="3.0.2.25" />
-=======
-        <PackageReference Include="Elsa.Scrutor" Version="3.0.2.26" />
->>>>>>> 14f1a06f
-
-        <PackageReference Include="YamlDotNet.NetStandard" Version="4.0.0" />
-    </ItemGroup>
-
-    <ItemGroup>
-        <ProjectReference Include="..\..\utils\Elsa.AutoMapper.Extensions\Elsa.AutoMapper.Extensions.csproj" />
-        <ProjectReference Include="..\Elsa.Abstractions\Elsa.Abstractions.csproj" />
-    </ItemGroup>
-
+﻿<Project Sdk="Microsoft.NET.Sdk">
+
+    <PropertyGroup>
+        <TargetFramework>netstandard2.0</TargetFramework>
+        <LangVersion>8</LangVersion>
+        <RootNamespace>Elsa</RootNamespace>
+        <PackageVersion>1.0.0</PackageVersion>
+        <Authors>Sipke Schoorstra</Authors>
+        <Description>Elsa is a set of workflowing libraries and tools to enable super-fast workflowing capabilities in any .NET Core application.</Description>
+        <Copyright>2019</Copyright>
+        <PackageProjectUrl>https://github.com/elsa-workflows/elsa-core</PackageProjectUrl>
+        <RepositoryUrl>https://github.com/elsa-workflows/elsa-core</RepositoryUrl>
+        <RepositoryType>GitHub</RepositoryType>
+        <PackageTags>elsa, workflows, orchard</PackageTags>
+    </PropertyGroup>
+
+    <ItemGroup>
+        <PackageReference Include="AutoMapper" Version="9.0.0" />
+        <PackageReference Include="Humanizer.Core" Version="2.7.9" />
+        <PackageReference Include="MediatR" Version="7.0.0" />
+        <PackageReference Include="MediatR.Extensions.Microsoft.DependencyInjection" Version="7.0.0" />
+        <PackageReference Include="Microsoft.AspNetCore.Hosting.Server.Abstractions" Version="2.2.0" />
+        <PackageReference Include="Microsoft.CSharp" Version="4.6.0" />
+        <PackageReference Include="Microsoft.Extensions.Caching.Abstractions" Version="3.0.0" />
+        <PackageReference Include="Microsoft.Extensions.Caching.Memory" Version="3.0.0" />
+        <PackageReference Include="Microsoft.Extensions.DependencyInjection" Version="3.0.0" />
+        <PackageReference Include="Microsoft.Extensions.Localization" Version="3.0.0" />
+        <PackageReference Include="Microsoft.Extensions.Logging" Version="3.0.0" />
+        <PackageReference Include="Microsoft.Extensions.Logging.Abstractions" Version="3.0.0" />
+        <PackageReference Include="Microsoft.Extensions.Logging.Console" Version="3.0.0" />
+        <PackageReference Include="Microsoft.Extensions.Logging.Debug" Version="3.0.0" />
+        <PackageReference Include="NodaTime.Serialization.JsonNet" Version="2.2.0" />
+        <PackageReference Include="Elsa.Scrutor" Version="3.0.2.26" />
+
+        <PackageReference Include="YamlDotNet.NetStandard" Version="4.0.0" />
+    </ItemGroup>
+
+    <ItemGroup>
+        <ProjectReference Include="..\..\utils\Elsa.AutoMapper.Extensions\Elsa.AutoMapper.Extensions.csproj" />
+        <ProjectReference Include="..\Elsa.Abstractions\Elsa.Abstractions.csproj" />
+    </ItemGroup>
+
 </Project>