﻿<Project Sdk="Microsoft.NET.Sdk">

    <PropertyGroup>
        <TargetFramework>netstandard2.0</TargetFramework>
        <LangVersion>8</LangVersion>
        <RootNamespace>Elsa</RootNamespace>
        <PackageVersion>1.0.0</PackageVersion>
        <Authors>Elsa Contributors</Authors>
        <Description>
            Elsa is a set of workflow libraries and tools that enable super-fast workflowing capabilities in any .NET Core application.
            This package contains the heart and soul of what makes Elsa tick. It implements most of the abstractions defined in Elsa.Abstractions.
            If you reference the Elsa package, which is recommended, you don;t have to explicitly reference this package.
        </Description>
        <Copyright>2019</Copyright>
        <PackageProjectUrl>https://github.com/elsa-workflows/elsa-core</PackageProjectUrl>
        <RepositoryUrl>https://github.com/elsa-workflows/elsa-core</RepositoryUrl>
        <RepositoryType>GitHub</RepositoryType>
        <PackageTags>elsa, workflows, orchard</PackageTags>
        <PackageIcon>icon.png</PackageIcon>
        <Nullable>enable</Nullable>
    </PropertyGroup>

    <ItemGroup>
        <None Include="icon.png">
            <Pack>True</Pack>
            <PackagePath />
        </None>
    </ItemGroup>

    <ItemGroup>
        <PackageReference Include="AutoMapper" Version="9.0.0" />
        <PackageReference Include="Humanizer.Core" Version="2.7.9" />
<<<<<<< HEAD
        <PackageReference Include="MediatR.Extensions.Microsoft.DependencyInjection" Version="7.0.0" />
=======
        <PackageReference Include="MediatR" Version="8.0.0" />
        <PackageReference Include="MediatR.Extensions.Microsoft.DependencyInjection" Version="8.0.0" />
        <PackageReference Include="Microsoft.AspNetCore.Hosting.Server.Abstractions" Version="2.2.0" />
>>>>>>> 434754e4
        <PackageReference Include="Microsoft.CSharp" Version="4.7.0" />
        <PackageReference Include="Microsoft.Extensions.Caching.Abstractions" Version="3.1.1" />
        <PackageReference Include="Microsoft.Extensions.Caching.Memory" Version="3.1.1" />
        <PackageReference Include="Microsoft.Extensions.DependencyInjection" Version="3.1.1" />
        <PackageReference Include="Microsoft.Extensions.Localization" Version="3.1.1" />
        <PackageReference Include="Microsoft.Extensions.Logging" Version="3.1.1" />
        <PackageReference Include="Microsoft.Extensions.Logging.Abstractions" Version="3.1.1" />
        <PackageReference Include="Microsoft.Extensions.Logging.Console" Version="3.1.1" />
        <PackageReference Include="Microsoft.Extensions.Logging.Debug" Version="3.1.1" />
        <PackageReference Include="NodaTime.Serialization.JsonNet" Version="2.2.0" />
        <PackageReference Include="Elsa.Scrutor" Version="3.0.2.26" />
<<<<<<< HEAD
        <PackageReference Include="Rebus.ServiceProvider" Version="4.0.2" />

        <PackageReference Include="YamlDotNet.NetStandard" Version="4.0.0" />
=======
        <PackageReference Include="YamlDotNet" Version="8.0.0" />
>>>>>>> 434754e4
    </ItemGroup>

    <ItemGroup>
        <ProjectReference Include="..\..\utils\Elsa.AutoMapper.Extensions\Elsa.AutoMapper.Extensions.csproj" />
        <ProjectReference Include="..\Elsa.Abstractions\Elsa.Abstractions.csproj" />
    </ItemGroup>

    <ItemGroup>
      <Folder Include="Messages\Domain" />
    </ItemGroup>

</Project><|MERGE_RESOLUTION|>--- conflicted
+++ resolved
@@ -1,69 +1,59 @@
-﻿<Project Sdk="Microsoft.NET.Sdk">
-
-    <PropertyGroup>
-        <TargetFramework>netstandard2.0</TargetFramework>
-        <LangVersion>8</LangVersion>
-        <RootNamespace>Elsa</RootNamespace>
-        <PackageVersion>1.0.0</PackageVersion>
-        <Authors>Elsa Contributors</Authors>
-        <Description>
-            Elsa is a set of workflow libraries and tools that enable super-fast workflowing capabilities in any .NET Core application.
-            This package contains the heart and soul of what makes Elsa tick. It implements most of the abstractions defined in Elsa.Abstractions.
-            If you reference the Elsa package, which is recommended, you don;t have to explicitly reference this package.
-        </Description>
-        <Copyright>2019</Copyright>
-        <PackageProjectUrl>https://github.com/elsa-workflows/elsa-core</PackageProjectUrl>
-        <RepositoryUrl>https://github.com/elsa-workflows/elsa-core</RepositoryUrl>
-        <RepositoryType>GitHub</RepositoryType>
-        <PackageTags>elsa, workflows, orchard</PackageTags>
-        <PackageIcon>icon.png</PackageIcon>
-        <Nullable>enable</Nullable>
-    </PropertyGroup>
-
-    <ItemGroup>
-        <None Include="icon.png">
-            <Pack>True</Pack>
-            <PackagePath />
-        </None>
-    </ItemGroup>
-
-    <ItemGroup>
-        <PackageReference Include="AutoMapper" Version="9.0.0" />
-        <PackageReference Include="Humanizer.Core" Version="2.7.9" />
-<<<<<<< HEAD
-        <PackageReference Include="MediatR.Extensions.Microsoft.DependencyInjection" Version="7.0.0" />
-=======
-        <PackageReference Include="MediatR" Version="8.0.0" />
-        <PackageReference Include="MediatR.Extensions.Microsoft.DependencyInjection" Version="8.0.0" />
-        <PackageReference Include="Microsoft.AspNetCore.Hosting.Server.Abstractions" Version="2.2.0" />
->>>>>>> 434754e4
-        <PackageReference Include="Microsoft.CSharp" Version="4.7.0" />
-        <PackageReference Include="Microsoft.Extensions.Caching.Abstractions" Version="3.1.1" />
-        <PackageReference Include="Microsoft.Extensions.Caching.Memory" Version="3.1.1" />
-        <PackageReference Include="Microsoft.Extensions.DependencyInjection" Version="3.1.1" />
-        <PackageReference Include="Microsoft.Extensions.Localization" Version="3.1.1" />
-        <PackageReference Include="Microsoft.Extensions.Logging" Version="3.1.1" />
-        <PackageReference Include="Microsoft.Extensions.Logging.Abstractions" Version="3.1.1" />
-        <PackageReference Include="Microsoft.Extensions.Logging.Console" Version="3.1.1" />
-        <PackageReference Include="Microsoft.Extensions.Logging.Debug" Version="3.1.1" />
-        <PackageReference Include="NodaTime.Serialization.JsonNet" Version="2.2.0" />
-        <PackageReference Include="Elsa.Scrutor" Version="3.0.2.26" />
-<<<<<<< HEAD
-        <PackageReference Include="Rebus.ServiceProvider" Version="4.0.2" />
-
-        <PackageReference Include="YamlDotNet.NetStandard" Version="4.0.0" />
-=======
-        <PackageReference Include="YamlDotNet" Version="8.0.0" />
->>>>>>> 434754e4
-    </ItemGroup>
-
-    <ItemGroup>
-        <ProjectReference Include="..\..\utils\Elsa.AutoMapper.Extensions\Elsa.AutoMapper.Extensions.csproj" />
-        <ProjectReference Include="..\Elsa.Abstractions\Elsa.Abstractions.csproj" />
-    </ItemGroup>
-
-    <ItemGroup>
-      <Folder Include="Messages\Domain" />
-    </ItemGroup>
-
+﻿<Project Sdk="Microsoft.NET.Sdk">
+
+    <PropertyGroup>
+        <TargetFramework>netstandard2.0</TargetFramework>
+        <LangVersion>8</LangVersion>
+        <RootNamespace>Elsa</RootNamespace>
+        <PackageVersion>1.0.0</PackageVersion>
+        <Authors>Elsa Contributors</Authors>
+        <Description>
+            Elsa is a set of workflow libraries and tools that enable super-fast workflowing capabilities in any .NET Core application.
+            This package contains the heart and soul of what makes Elsa tick. It implements most of the abstractions defined in Elsa.Abstractions.
+            If you reference the Elsa package, which is recommended, you don;t have to explicitly reference this package.
+        </Description>
+        <Copyright>2019</Copyright>
+        <PackageProjectUrl>https://github.com/elsa-workflows/elsa-core</PackageProjectUrl>
+        <RepositoryUrl>https://github.com/elsa-workflows/elsa-core</RepositoryUrl>
+        <RepositoryType>GitHub</RepositoryType>
+        <PackageTags>elsa, workflows, orchard</PackageTags>
+        <PackageIcon>icon.png</PackageIcon>
+        <Nullable>enable</Nullable>
+    </PropertyGroup>
+
+    <ItemGroup>
+        <None Include="icon.png">
+            <Pack>True</Pack>
+            <PackagePath />
+        </None>
+    </ItemGroup>
+
+    <ItemGroup>
+        <PackageReference Include="AutoMapper" Version="9.0.0" />
+        <PackageReference Include="Humanizer.Core" Version="2.7.9" />
+        <PackageReference Include="MediatR" Version="8.0.0" />
+        <PackageReference Include="MediatR.Extensions.Microsoft.DependencyInjection" Version="8.0.0" />
+        <PackageReference Include="Microsoft.CSharp" Version="4.7.0" />
+        <PackageReference Include="Microsoft.Extensions.Caching.Abstractions" Version="3.1.1" />
+        <PackageReference Include="Microsoft.Extensions.Caching.Memory" Version="3.1.1" />
+        <PackageReference Include="Microsoft.Extensions.DependencyInjection" Version="3.1.1" />
+        <PackageReference Include="Microsoft.Extensions.Localization" Version="3.1.1" />
+        <PackageReference Include="Microsoft.Extensions.Logging" Version="3.1.1" />
+        <PackageReference Include="Microsoft.Extensions.Logging.Abstractions" Version="3.1.1" />
+        <PackageReference Include="Microsoft.Extensions.Logging.Console" Version="3.1.1" />
+        <PackageReference Include="Microsoft.Extensions.Logging.Debug" Version="3.1.1" />
+        <PackageReference Include="NodaTime.Serialization.JsonNet" Version="2.2.0" />
+        <PackageReference Include="Elsa.Scrutor" Version="3.0.2.26" />
+        <PackageReference Include="YamlDotNet" Version="8.0.0" />
+	<PackageReference Include="Rebus.ServiceProvider" Version="4.0.2" />
+    </ItemGroup>
+
+    <ItemGroup>
+        <ProjectReference Include="..\..\utils\Elsa.AutoMapper.Extensions\Elsa.AutoMapper.Extensions.csproj" />
+        <ProjectReference Include="..\Elsa.Abstractions\Elsa.Abstractions.csproj" />
+    </ItemGroup>
+
+    <ItemGroup>
+      <Folder Include="Messages\Domain" />
+    </ItemGroup>
+
 </Project>