--- conflicted
+++ resolved
@@ -42,15 +42,6 @@
             return activityBuilder;
         }
 
-<<<<<<< HEAD
-        public IActivityBuilder WithId(string id)
-        {
-            Id = id;
-            return this;
-        }
-
-        public IWorkflowBuilder Then(string activityId)
-=======
         public IActivityBuilder WithName(string name)
         {
             Name = name;
@@ -70,7 +61,6 @@
         }
 
         public IWorkflowBuilder Then(string activityName)
->>>>>>> 14f1a06f
         {
             WorkflowBuilder.Connect(
                 () => this,
