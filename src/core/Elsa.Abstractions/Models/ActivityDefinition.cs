<<<<<<< HEAD
using Elsa.Services.Models;
using Newtonsoft.Json.Linq;

namespace Elsa.Models
{
    public class ActivityDefinition
    {
        public static ActivityDefinition FromActivity(IActivity activity)
        {
            return new ActivityDefinition(activity.Id, activity.Type, activity.State, 0, 0);
        }

        public ActivityDefinition()
        {
            State = new JObject();
        }

        public ActivityDefinition(string id, string type, JObject state, int left = 0, int top = 0)
        {
            Id = id;
            Type = type;
            Left = left;
            Top = top;
            State = new JObject(state);
        }

        public string Id { get; set; }
        public string Type { get; set; }

        public string Name
        {
            get => State.ContainsKey(nameof(Name).ToLower()) ? State[nameof(Name).ToLower()].Value<string>() : default;
            set => State[nameof(Name).ToLower()] = value;
        }


        public string DisplayName { get; set; }
        public string Description { get; set; }
        public int Left { get; set; }
        public int Top { get; set; }
        public JObject State { get; set; }
    }

    public class ActivityDefinition<T> : ActivityDefinition where T : IActivity
    {
        public ActivityDefinition(string id, JObject state, int left = 0, int top = 0) : base(
            id,
            typeof(T).Name,
            state,
            left,
            top)
        {
        }

        public ActivityDefinition(string id, object state, int left = 0, int top = 0) : base(
            id,
            typeof(T).Name,
            JObject.FromObject(state),
            left,
            top)
        {
        }
    }
=======
using System.Collections.Generic;

namespace Elsa.Models
{
    public class ActivityDefinition
    {
        public string ActivityId { get; set; } = default!;
        public string Type { get; set; } = default!;
        public string? Name { get; set; }
        public string? DisplayName { get; set; }
        public string? Description { get; set; }
        public bool PersistWorkflow { get; set; }
        public bool LoadWorkflowContext { get; set; }
        public bool SaveWorkflowContext { get; set; }
        public bool PersistOutput { get; set; }
        public ICollection<ActivityDefinitionProperty> Properties { get; set; } = new List<ActivityDefinitionProperty>();
    }
>>>>>>> 9e273dc9
}<|MERGE_RESOLUTION|>--- conflicted
+++ resolved
@@ -1,84 +1,18 @@
-<<<<<<< HEAD
-using Elsa.Services.Models;
-using Newtonsoft.Json.Linq;
-
-namespace Elsa.Models
-{
-    public class ActivityDefinition
-    {
-        public static ActivityDefinition FromActivity(IActivity activity)
-        {
-            return new ActivityDefinition(activity.Id, activity.Type, activity.State, 0, 0);
-        }
-
-        public ActivityDefinition()
-        {
-            State = new JObject();
-        }
-
-        public ActivityDefinition(string id, string type, JObject state, int left = 0, int top = 0)
-        {
-            Id = id;
-            Type = type;
-            Left = left;
-            Top = top;
-            State = new JObject(state);
-        }
-
-        public string Id { get; set; }
-        public string Type { get; set; }
-
-        public string Name
-        {
-            get => State.ContainsKey(nameof(Name).ToLower()) ? State[nameof(Name).ToLower()].Value<string>() : default;
-            set => State[nameof(Name).ToLower()] = value;
-        }
-
-
-        public string DisplayName { get; set; }
-        public string Description { get; set; }
-        public int Left { get; set; }
-        public int Top { get; set; }
-        public JObject State { get; set; }
-    }
-
-    public class ActivityDefinition<T> : ActivityDefinition where T : IActivity
-    {
-        public ActivityDefinition(string id, JObject state, int left = 0, int top = 0) : base(
-            id,
-            typeof(T).Name,
-            state,
-            left,
-            top)
-        {
-        }
-
-        public ActivityDefinition(string id, object state, int left = 0, int top = 0) : base(
-            id,
-            typeof(T).Name,
-            JObject.FromObject(state),
-            left,
-            top)
-        {
-        }
-    }
-=======
-using System.Collections.Generic;
-
-namespace Elsa.Models
-{
-    public class ActivityDefinition
-    {
-        public string ActivityId { get; set; } = default!;
-        public string Type { get; set; } = default!;
-        public string? Name { get; set; }
-        public string? DisplayName { get; set; }
-        public string? Description { get; set; }
-        public bool PersistWorkflow { get; set; }
-        public bool LoadWorkflowContext { get; set; }
-        public bool SaveWorkflowContext { get; set; }
-        public bool PersistOutput { get; set; }
-        public ICollection<ActivityDefinitionProperty> Properties { get; set; } = new List<ActivityDefinitionProperty>();
-    }
->>>>>>> 9e273dc9
+using System.Collections.Generic;
+
+namespace Elsa.Models
+{
+    public class ActivityDefinition
+    {
+        public string ActivityId { get; set; } = default!;
+        public string Type { get; set; } = default!;
+        public string? Name { get; set; }
+        public string? DisplayName { get; set; }
+        public string? Description { get; set; }
+        public bool PersistWorkflow { get; set; }
+        public bool LoadWorkflowContext { get; set; }
+        public bool SaveWorkflowContext { get; set; }
+        public bool PersistOutput { get; set; }
+        public ICollection<ActivityDefinitionProperty> Properties { get; set; } = new List<ActivityDefinitionProperty>();
+    }
 }