--- conflicted
+++ resolved
@@ -1,49 +1,42 @@
-﻿<Project Sdk="Microsoft.NET.Sdk">
-
-    <PropertyGroup>
-        <TargetFramework>netstandard2.0</TargetFramework>
-        <RootNamespace>Elsa</RootNamespace>
-        <LangVersion>latest</LangVersion>
-        <PackageVersion>1.0.0</PackageVersion>
-        <Authors>Elsa Contributors</Authors>
-        <Description>
-            Elsa is a set of workflow libraries and tools that enable super-fast workflowing capabilities in any .NET Core application.
-            This package provides abstractions and models that are used by Elsa.Core and other related packages. You don't need to reference this package separately if you reference any other Elsa package. 
-        </Description>
-        <Copyright>2019</Copyright>
-        <PackageProjectUrl>https://github.com/elsa-workflows/elsa-core</PackageProjectUrl>
-        <RepositoryUrl>https://github.com/elsa-workflows/elsa-core</RepositoryUrl>
-        <RepositoryType>GitHub</RepositoryType>
-        <PackageTags>elsa, workflows</PackageTags>
-        <PackageIcon>icon.png</PackageIcon>
-        <Nullable>enable</Nullable>
-    </PropertyGroup>
-
-    <ItemGroup>
-        <None Include="icon.png">
-            <Pack>True</Pack>
-            <PackagePath />
-        </None>
-    </ItemGroup>
-
-    <ItemGroup>
-<<<<<<< HEAD
-      <PackageReference Include="MediatR" Version="7.0.0" />
-      <PackageReference Include="Microsoft.Extensions.DependencyInjection.Abstractions" Version="3.1.0" />
-      <PackageReference Include="Microsoft.Extensions.Localization.Abstractions" Version="3.1.0" />
-      <PackageReference Include="Microsoft.Extensions.Logging.Abstractions" Version="3.1.0" />
-      <PackageReference Include="Microsoft.Extensions.Primitives" Version="3.1.0" />
-=======
-      <PackageReference Include="Microsoft.Extensions.DependencyInjection.Abstractions" Version="3.1.1" />
-      <PackageReference Include="Microsoft.Extensions.Localization.Abstractions" Version="3.1.1" />
-      <PackageReference Include="Microsoft.Extensions.Primitives" Version="3.1.1" />
->>>>>>> 434754e4
-      <PackageReference Include="Newtonsoft.Json" Version="12.0.3" />
-      <PackageReference Include="NodaTime" Version="3.0.0-beta01" />
-      <PackageReference Include="NodaTime.Serialization.JsonNet" Version="2.2.0" />
-      <PackageReference Include="Rebus" Version="5.4.1" />
-      <PackageReference Include="System.ComponentModel.Annotations" Version="4.7.0" />
-      <PackageReference Include="System.Threading.Tasks.Extensions" Version="4.5.2" />
-    </ItemGroup>
-
-</Project>
+﻿<Project Sdk="Microsoft.NET.Sdk">
+
+    <PropertyGroup>
+        <TargetFramework>netstandard2.0</TargetFramework>
+        <RootNamespace>Elsa</RootNamespace>
+        <LangVersion>latest</LangVersion>
+        <PackageVersion>1.0.0</PackageVersion>
+        <Authors>Elsa Contributors</Authors>
+        <Description>
+            Elsa is a set of workflow libraries and tools that enable super-fast workflowing capabilities in any .NET Core application.
+            This package provides abstractions and models that are used by Elsa.Core and other related packages. You don't need to reference this package separately if you reference any other Elsa package. 
+        </Description>
+        <Copyright>2019</Copyright>
+        <PackageProjectUrl>https://github.com/elsa-workflows/elsa-core</PackageProjectUrl>
+        <RepositoryUrl>https://github.com/elsa-workflows/elsa-core</RepositoryUrl>
+        <RepositoryType>GitHub</RepositoryType>
+        <PackageTags>elsa, workflows</PackageTags>
+        <PackageIcon>icon.png</PackageIcon>
+        <Nullable>enable</Nullable>
+    </PropertyGroup>
+
+    <ItemGroup>
+        <None Include="icon.png">
+            <Pack>True</Pack>
+            <PackagePath />
+        </None>
+    </ItemGroup>
+
+    <ItemGroup>
+      <PackageReference Include="MediatR" Version="7.0.0" />
+      <PackageReference Include="Microsoft.Extensions.DependencyInjection.Abstractions" Version="3.1.1" />
+      <PackageReference Include="Microsoft.Extensions.Localization.Abstractions" Version="3.1.1" />
+      <PackageReference Include="Microsoft.Extensions.Primitives" Version="3.1.1" />
+      <PackageReference Include="Newtonsoft.Json" Version="12.0.3" />
+      <PackageReference Include="NodaTime" Version="3.0.0-beta01" />
+      <PackageReference Include="NodaTime.Serialization.JsonNet" Version="2.2.0" />
+      <PackageReference Include="Rebus" Version="5.4.1" />
+      <PackageReference Include="System.ComponentModel.Annotations" Version="4.7.0" />
+      <PackageReference Include="System.Threading.Tasks.Extensions" Version="4.5.2" />
+    </ItemGroup>
+
+</Project>