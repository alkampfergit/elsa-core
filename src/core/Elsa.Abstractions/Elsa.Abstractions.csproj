<Project Sdk="Microsoft.NET.Sdk">

    <Import Project="..\..\..\common.props" />
    <Import Project="..\..\..\configureawait.props" />
    
    <PropertyGroup>
        <TargetFramework>netstandard2.1</TargetFramework>
        <RootNamespace>Elsa</RootNamespace>               
        <Description>
            Elsa is a set of workflow libraries and tools that enable lean and mean workflowing capabilities in any .NET Core application.
            This package provides abstractions and models that are used by Elsa.Core and other related packages. You don't need to reference this package separately if you reference any other Elsa package.
        </Description>        
        <PackageTags>elsa, workflows</PackageTags>
    </PropertyGroup>

<<<<<<< HEAD
    <ItemGroup>
        <None Include="icon.png">
            <Pack>True</Pack>
            <PackagePath />
        </None>
    </ItemGroup>

    <ItemGroup>
      <PackageReference Include="AutoMapper" Version="10.1.1" />
      <PackageReference Include="Microsoft.Extensions.DependencyInjection.Abstractions" Version="3.1.9" />
      <PackageReference Include="Microsoft.Extensions.Localization.Abstractions" Version="3.1.9" />
      <PackageReference Include="Microsoft.Extensions.Primitives" Version="3.1.9" />
      <PackageReference Include="Newtonsoft.Json" Version="12.0.3" />
      <PackageReference Include="NodaTime" Version="3.0.3" />
      <PackageReference Include="NodaTime.Serialization.JsonNet" Version="3.0.0" />
      <PackageReference Include="System.ComponentModel.Annotations" Version="4.7.0" />
=======
    <ItemGroup>       
        <PackageReference Include="DistributedLock.Core" Version="1.0.0" />       
        <PackageReference Include="LinqKit.Core" Version="1.1.24" />
        <PackageReference Include="MediatR" Version="9.0.0" />
        <PackageReference Include="Microsoft.Extensions.Logging.Abstractions" Version="5.0.0" />
        <PackageReference Include="Newtonsoft.Json" Version="13.0.1" />
        <PackageReference Include="Microsoft.Extensions.DependencyInjection.Abstractions" Version="5.0.0" />
        <PackageReference Include="Microsoft.Extensions.Localization.Abstractions" Version="5.0.5" />
        <PackageReference Include="Microsoft.Extensions.Primitives" Version="5.0.1" />
        <PackageReference Include="NodaTime" Version="3.0.5" />
        <PackageReference Include="NodaTime.Serialization.JsonNet" Version="3.0.0" />
        <PackageReference Include="Open.Linq.AsyncExtensions" Version="1.2.0" />
        <PackageReference Include="Rebus" Version="6.5.5" />
        <PackageReference Include="System.ComponentModel.Annotations" Version="5.0.0" />
        <PackageReference Include="System.Linq.Async" Version="5.0.0" />
        <PackageReference Include="System.Text.Json" Version="5.0.2" />
        <PackageReference Include="System.Threading.Tasks.Extensions" Version="4.5.4" />
>>>>>>> 9e273dc9
    </ItemGroup>

</Project>
<|MERGE_RESOLUTION|>--- conflicted
+++ resolved
@@ -1,54 +1,51 @@
-<Project Sdk="Microsoft.NET.Sdk">
-
-    <Import Project="..\..\..\common.props" />
-    <Import Project="..\..\..\configureawait.props" />
-    
-    <PropertyGroup>
-        <TargetFramework>netstandard2.1</TargetFramework>
-        <RootNamespace>Elsa</RootNamespace>               
-        <Description>
-            Elsa is a set of workflow libraries and tools that enable lean and mean workflowing capabilities in any .NET Core application.
-            This package provides abstractions and models that are used by Elsa.Core and other related packages. You don't need to reference this package separately if you reference any other Elsa package.
-        </Description>        
-        <PackageTags>elsa, workflows</PackageTags>
-    </PropertyGroup>
-
-<<<<<<< HEAD
-    <ItemGroup>
-        <None Include="icon.png">
-            <Pack>True</Pack>
-            <PackagePath />
-        </None>
-    </ItemGroup>
-
-    <ItemGroup>
-      <PackageReference Include="AutoMapper" Version="10.1.1" />
-      <PackageReference Include="Microsoft.Extensions.DependencyInjection.Abstractions" Version="3.1.9" />
-      <PackageReference Include="Microsoft.Extensions.Localization.Abstractions" Version="3.1.9" />
-      <PackageReference Include="Microsoft.Extensions.Primitives" Version="3.1.9" />
-      <PackageReference Include="Newtonsoft.Json" Version="12.0.3" />
-      <PackageReference Include="NodaTime" Version="3.0.3" />
-      <PackageReference Include="NodaTime.Serialization.JsonNet" Version="3.0.0" />
-      <PackageReference Include="System.ComponentModel.Annotations" Version="4.7.0" />
-=======
-    <ItemGroup>       
-        <PackageReference Include="DistributedLock.Core" Version="1.0.0" />       
-        <PackageReference Include="LinqKit.Core" Version="1.1.24" />
-        <PackageReference Include="MediatR" Version="9.0.0" />
-        <PackageReference Include="Microsoft.Extensions.Logging.Abstractions" Version="5.0.0" />
-        <PackageReference Include="Newtonsoft.Json" Version="13.0.1" />
-        <PackageReference Include="Microsoft.Extensions.DependencyInjection.Abstractions" Version="5.0.0" />
-        <PackageReference Include="Microsoft.Extensions.Localization.Abstractions" Version="5.0.5" />
-        <PackageReference Include="Microsoft.Extensions.Primitives" Version="5.0.1" />
-        <PackageReference Include="NodaTime" Version="3.0.5" />
-        <PackageReference Include="NodaTime.Serialization.JsonNet" Version="3.0.0" />
-        <PackageReference Include="Open.Linq.AsyncExtensions" Version="1.2.0" />
-        <PackageReference Include="Rebus" Version="6.5.5" />
-        <PackageReference Include="System.ComponentModel.Annotations" Version="5.0.0" />
-        <PackageReference Include="System.Linq.Async" Version="5.0.0" />
-        <PackageReference Include="System.Text.Json" Version="5.0.2" />
-        <PackageReference Include="System.Threading.Tasks.Extensions" Version="4.5.4" />
->>>>>>> 9e273dc9
-    </ItemGroup>
-
-</Project>
+<Project Sdk="Microsoft.NET.Sdk">
+
+    <Import Project="..\..\..\common.props" />
+    <Import Project="..\..\..\configureawait.props" />
+    
+    <PropertyGroup>
+        <TargetFramework>netstandard2.1</TargetFramework>
+        <RootNamespace>Elsa</RootNamespace>               
+        <Description>
+            Elsa is a set of workflow libraries and tools that enable lean and mean workflowing capabilities in any .NET Core application.
+            This package provides abstractions and models that are used by Elsa.Core and other related packages. You don't need to reference this package separately if you reference any other Elsa package.
+        </Description>        
+        <PackageTags>elsa, workflows</PackageTags>
+    </PropertyGroup>
+
+    <ItemGroup>
+        <None Include="icon.png">
+            <Pack>True</Pack>
+            <PackagePath />
+        </None>
+    </ItemGroup>
+
+    <ItemGroup>
+      <PackageReference Include="AutoMapper" Version="10.1.1" />
+      <PackageReference Include="Microsoft.Extensions.DependencyInjection.Abstractions" Version="3.1.9" />
+      <PackageReference Include="Microsoft.Extensions.Localization.Abstractions" Version="3.1.9" />
+      <PackageReference Include="Microsoft.Extensions.Primitives" Version="3.1.9" />
+      <PackageReference Include="Newtonsoft.Json" Version="12.0.3" />
+      <PackageReference Include="NodaTime" Version="3.0.3" />
+      <PackageReference Include="NodaTime.Serialization.JsonNet" Version="3.0.0" />
+      <PackageReference Include="System.ComponentModel.Annotations" Version="4.7.0" />
+    <ItemGroup>       
+        <PackageReference Include="DistributedLock.Core" Version="1.0.0" />       
+        <PackageReference Include="LinqKit.Core" Version="1.1.24" />
+        <PackageReference Include="MediatR" Version="9.0.0" />
+        <PackageReference Include="Microsoft.Extensions.Logging.Abstractions" Version="5.0.0" />
+        <PackageReference Include="Newtonsoft.Json" Version="13.0.1" />
+        <PackageReference Include="Microsoft.Extensions.DependencyInjection.Abstractions" Version="5.0.0" />
+        <PackageReference Include="Microsoft.Extensions.Localization.Abstractions" Version="5.0.5" />
+        <PackageReference Include="Microsoft.Extensions.Primitives" Version="5.0.1" />
+        <PackageReference Include="NodaTime" Version="3.0.5" />
+        <PackageReference Include="NodaTime.Serialization.JsonNet" Version="3.0.0" />
+        <PackageReference Include="Open.Linq.AsyncExtensions" Version="1.2.0" />
+        <PackageReference Include="Rebus" Version="6.5.5" />
+        <PackageReference Include="System.ComponentModel.Annotations" Version="5.0.0" />
+        <PackageReference Include="System.Linq.Async" Version="5.0.0" />
+        <PackageReference Include="System.Text.Json" Version="5.0.2" />
+        <PackageReference Include="System.Threading.Tasks.Extensions" Version="4.5.4" />
+    </ItemGroup>
+
+</Project>