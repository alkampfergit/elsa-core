using System.Collections.Generic;
using System.Linq;
using Elsa.Models;

namespace Elsa.Services.Models
{
    public class WorkflowBlueprint : CompositeActivityBlueprint, IWorkflowBlueprint
    {
        public WorkflowBlueprint()
        {
            ActivityPropertyProviders = new ActivityPropertyProviders();
            Variables = new Variables();
            CustomAttributes = new Variables();
        }

        public WorkflowBlueprint(
            string id,
            int version,
            string? tenantId,
            bool isSingleton,
            string? name,
            string? displayName,
            string? description,
            bool isLatest,
            bool isPublished,
            string? tag,
            string? channel,
            Variables? variables,
            Variables? customAttributes,
            WorkflowContextOptions? contextOptions,
            WorkflowPersistenceBehavior persistenceBehavior,
            bool deleteCompletedInstances,
            IEnumerable<IActivityBlueprint> activities,
            IEnumerable<IConnection> connections,
            IActivityPropertyProviders activityPropertyValueProviders) : base(
            id, 
            default, 
            name, 
            displayName, 
            description, 
            id, 
            true, 
            false, 
            false, 
            new Dictionary<string, string>(),
            default)
        {
            Id = id;
            Parent = this;
            Version = version;
            TenantId = tenantId;
            IsSingleton = isSingleton;
            IsLatest = isLatest;
            IsPublished = isPublished;
            Tag = tag;
            Channel = channel;
            ContextOptions = contextOptions;
            Variables = variables ?? new Variables();
            CustomAttributes = customAttributes ?? new Variables();
            Name = name;
            PersistenceBehavior = persistenceBehavior;
            DeleteCompletedInstances = deleteCompletedInstances;
            Activities = activities.ToList();
            Connections = connections.ToList();
            ActivityPropertyProviders = activityPropertyValueProviders;
        }

        public int Version { get; set; }
        public string? TenantId { get; set; }
        public bool IsSingleton { get; set; }
        public bool IsPublished { get; set; }
        public bool IsLatest { get; set; }
<<<<<<< HEAD
        public bool IsTestRun { get; set; }
=======
        public bool IsDisabled { get; set; }
>>>>>>> fa4da6f8
        public string? Tag { get; set; }
        public string? SignalRConnectionId { get; set; }

        /// <summary>
        /// The channel, or queue, to place workflow instances of this workflow blueprint in. Channels can be used by the workflow dispatcher to prioritize workflows. 
        /// </summary>
        public string? Channel { get; }
        
        public Variables Variables { get; set; }
        public WorkflowContextOptions? ContextOptions { get; set; }
        public WorkflowPersistenceBehavior PersistenceBehavior { get; set; }
        public bool DeleteCompletedInstances { get; set; }
        public Variables CustomAttributes { get; }
    }
}<|MERGE_RESOLUTION|>--- conflicted
+++ resolved
@@ -70,11 +70,8 @@
         public bool IsSingleton { get; set; }
         public bool IsPublished { get; set; }
         public bool IsLatest { get; set; }
-<<<<<<< HEAD
         public bool IsTestRun { get; set; }
-=======
         public bool IsDisabled { get; set; }
->>>>>>> fa4da6f8
         public string? Tag { get; set; }
         public string? SignalRConnectionId { get; set; }
 
