using System;
using System.Collections.Generic;
using System.Linq;
using System.Net.Http;
using System.Net.Http.Headers;
using System.Reflection;
using System.Text;
using System.Threading.Tasks;
using Elsa.Activities.Http.Contracts;
using Elsa.Activities.Http.Models;
using Elsa.Activities.Http.Options;
using Elsa.ActivityResults;
using Elsa.Attributes;
using Elsa.Design;
using Elsa.Expressions;
using Elsa.Metadata;
using Elsa.Services;
using Elsa.Services.Models;
using Microsoft.AspNetCore.Http;
using Microsoft.Extensions.Options;
using Microsoft.Extensions.Primitives;
using HttpRequestHeaders = Elsa.Activities.Http.Models.HttpRequestHeaders;

// ReSharper disable once CheckNamespace
namespace Elsa.Activities.Http
{
    [Action(
        Category = "HTTP",
        DisplayName = "Send HTTP Request",
        Description = "Send an HTTP request.",
        Outcomes = new[] { OutcomeNames.Done, "Unsupported Status Code" }
    )]
    public class SendHttpRequest : Activity, IActivityPropertyOptionsProvider
    {
        private readonly HttpClient _httpClient;
        private readonly IEnumerable<IHttpResponseContentReader> _parsers;
        private readonly string? _defaultContentParserName;

        public SendHttpRequest(IHttpClientFactory httpClientFactory, IEnumerable<IHttpResponseContentReader> parsers, IOptions<HttpActivityOptions> options)
        {
            _httpClient = httpClientFactory.CreateClient(nameof(SendHttpRequest));
            _parsers = parsers;
            _defaultContentParserName = options.Value.DefaultContentParserName;
        }

        /// <summary>
        /// The URL to invoke. 
        /// </summary>
        [ActivityInput(Hint = "The URL to send the HTTP request to.", SupportedSyntaxes = new[] { SyntaxNames.JavaScript, SyntaxNames.Liquid })]
        public Uri? Url { get; set; }

        /// <summary>
        /// The HTTP method to use.
        /// </summary>
        [ActivityInput(
            UIHint = ActivityInputUIHints.Dropdown,
            Hint = "The HTTP method to use when making the request.",
            Options = new[] { "GET", "POST", "PUT", "DELETE", "PATCH", "OPTIONS", "HEAD" },
            SupportedSyntaxes = new[] { SyntaxNames.JavaScript, SyntaxNames.Liquid }
        )]
        public string? Method { get; set; }

        /// <summary>
        /// The body to send along with the request.
        /// </summary>
        [ActivityInput(Hint = "The HTTP content to send along with the request.", UIHint = ActivityInputUIHints.MultiLine, SupportedSyntaxes = new[] { SyntaxNames.JavaScript, SyntaxNames.Liquid })]
        public string? Content { get; set; }

        /// <summary>
        /// The Content Type header to send along with the request body.
        /// </summary>
        [ActivityInput(
            UIHint = ActivityInputUIHints.Dropdown,
            Hint = "The content type to send with the request.",
            Options = new[] { "", "text/plain", "text/html", "application/json", "application/xml", "application/x-www-form-urlencoded" },
            SupportedSyntaxes = new[] { SyntaxNames.JavaScript, SyntaxNames.Liquid }
        )]
        public string? ContentType { get; set; }

        /// <summary>
        /// The Authorization header value to send.
        /// </summary>
        /// <summary>
        /// The Authorization header value to send.
        /// </summary>
        [ActivityInput(
            Label = "Authorization",
            Hint = "The Authorization header value to send.",
            Category = PropertyCategories.Advanced,
            SupportedSyntaxes = new[] { SyntaxNames.Literal, SyntaxNames.JavaScript, SyntaxNames.Liquid }
        )]
        public string? Authorization { get; set; }


        /// <summary>
        /// The headers to send along with the request.
        /// </summary>
        [ActivityInput(
            Hint = "Additional headers to send along with the request.",
            UIHint = ActivityInputUIHints.MultiLine, DefaultSyntax = SyntaxNames.Json,
            SupportedSyntaxes = new[] { SyntaxNames.Json, SyntaxNames.JavaScript, SyntaxNames.Liquid },
            Category = PropertyCategories.Advanced
        )]
        public HttpRequestHeaders RequestHeaders { get; set; } = new();

        /// <summary>
        /// Read the content of the response.
        /// </summary>
        [ActivityInput(Hint = "Read the content of the response.", SupportedSyntaxes = new[] { SyntaxNames.Literal, SyntaxNames.JavaScript, SyntaxNames.Liquid })]
        public bool ReadContent { get; set; }

        private string? _responseContentParserName;

        /// <summary>
        /// The parser to use to parse the response content. Plain Text, JSON, .NET Type, Expando Object, JToken, File
        /// </summary>
        [ActivityInput(
            Label = "Response Content Parser",
            Hint = "The parser to use to parse the response content.",
            SupportedSyntaxes = new[] { SyntaxNames.Literal, SyntaxNames.JavaScript, SyntaxNames.Liquid },
            UIHint = ActivityInputUIHints.Dropdown,
            OptionsProvider = typeof(SendHttpRequest)
        )]
        public string? ResponseContentParserName
        {
            get => _responseContentParserName;
            set
            {
<<<<<<< HEAD
                // Once upon a time there were two additional parsers but were obsoleted
                // because they did the same thing as existing ones,
                // automatically changing to appropriate name here so old workflows continue to work
                if (value == "Expando Object")
                    responseContentParserName = ".NET Type";
                else if (value == "JSON")
                    responseContentParserName = "Plain Text";
                else
                    responseContentParserName = value;
=======
                _responseContentParserName = value switch
                {
                    // Once upon a time there were two additional parser but were obsoleted
                    // because they did the same thing as existing ones.
                    // Automatically changing to appropriate name here so old workflows continue to work.
                    "Expando Object" => ".NET Type",
                    "JSON" => "Plain Text",
                    _ => value
                };
>>>>>>> 6df8effd
            }
        }

        /// <summary>
        /// The assembly-qualified .NET type name to deserialize the received content into.
        /// </summary>
        [ActivityInput(
            Label = "Response Content .NET Type",
            Hint = "The assembly-qualified .NET type name to deserialize the received content into.",
            SupportedSyntaxes = new[] { SyntaxNames.Literal, SyntaxNames.JavaScript, SyntaxNames.Liquid },
            OptionsProvider = typeof(SendHttpRequest)
        )]
        public Type? ResponseContentTargetType { get; set; }

        /// <summary>
        /// A list of HTTP status codes this activity can handle. 
        /// If the response's status code is in this list then an outcome with that status code is created. If it is not in this list then the outcome is <c>Unsupported Status Code</c>.
        /// </summary>
        [ActivityInput(
            Hint = "A list of possible HTTP status codes to handle.",
            UIHint = ActivityInputUIHints.MultiText,
            DefaultSyntax = SyntaxNames.Json,
            DefaultValue = new[] { 200 },
            SupportedSyntaxes = new[] { SyntaxNames.Json, SyntaxNames.JavaScript, SyntaxNames.Liquid },
            ConsiderValuesAsOutcomes = true,
            IsDesignerCritical = true
        )]
        public ICollection<int>? SupportedStatusCodes { get; set; } = new HashSet<int>(new[] { 200 });

        /// <summary>
        /// The status code and headers of HTTP response.
        /// </summary>
        [ActivityOutput]
        public HttpResponseModel? Response { get; set; }

        /// <summary>
        /// The content HTTP of the response formatted to <see cref="ResponseContentTargetType"/>
        /// </summary>
        [ActivityOutput]
        public object? ResponseContent { get; set; }

        protected override async ValueTask<IActivityExecutionResult> OnExecuteAsync(ActivityExecutionContext context)
        {
            var request = CreateRequest();
            var cancellationToken = context.CancellationToken;
            var response = (await _httpClient.SendAsync(request, cancellationToken))!;
            var hasContent = response.Content != null!;
            var contentType = response.Content?.Headers.ContentType?.MediaType;

            var allHeaders =
                response.Headers.ToDictionary(x => x.Key, x => x.Value.ToArray())
                    .Concat(response.Content?.Headers.ToDictionary(x => x.Key, x => x.Value.ToArray())!);

            var responseModel = new HttpResponseModel
            {
                StatusCode = response!.StatusCode,
                Headers = new Dictionary<string, string[]>(allHeaders)
            };

            if (hasContent && ReadContent)
            {
                // Only attempt to parse content if the status code represents success.
                if (response.IsSuccessStatusCode)
                {
                    var formatter = SelectContentParser(ResponseContentParserName, contentType);
                    ResponseContent = await formatter.ReadAsync(response, this, cancellationToken);
                }
                else
                {
                    ResponseContent = response.Content != null ? await response.Content.ReadAsStringAsync() : "";
                }
            }

            var statusCode = (int)response.StatusCode;
            var statusOutcome = statusCode.ToString();
            var supportedStatusCodes = SupportedStatusCodes;
            var isSupportedStatusCode = supportedStatusCodes == null || !supportedStatusCodes.Any() || SupportedStatusCodes?.Contains(statusCode) == true;
            var outcomes = new List<string> { OutcomeNames.Done, statusOutcome };

            if (!isSupportedStatusCode)
                outcomes.Add("Unsupported Status Code");

            Response = responseModel;
            return Outcomes(outcomes);
        }

        private IHttpResponseContentReader SelectContentParser(string? parserName, string? contentType)
        {
            if (string.IsNullOrWhiteSpace(parserName))
            {
                if (_defaultContentParserName != null)
                {
                    var defaultParser = _parsers.FirstOrDefault(x => x.Name == _defaultContentParserName);

                    if (defaultParser != null)
                        return defaultParser;
                }

                var simpleContentType = contentType?.Split(';').First() ?? "";
                var parser = _parsers.OrderByDescending(x => x.Priority).ToList();

                return parser.FirstOrDefault(x => x.GetSupportsContentType(simpleContentType)) ?? parser.Last();
            }
            else
            {
                var parser = _parsers.FirstOrDefault(x => x.Name == parserName);

                if (parser == null)
                    throw new InvalidOperationException("The specified parser does not exist");

                return parser;
            }
        }

        private HttpRequestMessage CreateRequest()
        {
            var method = Method ?? HttpMethods.Get;
            var methodSupportsBody = GetMethodSupportsBody(method);
            var url = Url;
            var request = new HttpRequestMessage(new HttpMethod(method), url);
            var authorizationHeaderValue = Authorization;
            var requestHeaders = new HeaderDictionary(RequestHeaders.ToDictionary(x => x.Key, x => new StringValues(x.Value.Split(','))));

            if (methodSupportsBody)
            {
                var body = Content;
                var contentType = ContentType;

                if (!string.IsNullOrWhiteSpace(body))
                    request.Content = new StringContent(body, Encoding.UTF8, contentType);
            }

            if (!string.IsNullOrWhiteSpace(authorizationHeaderValue))
                request.Headers.Authorization = AuthenticationHeaderValue.Parse(authorizationHeaderValue);

            foreach (var header in requestHeaders)
                request.Headers.Add(header.Key, header.Value.AsEnumerable());

            return request;
        }

        object? IActivityPropertyOptionsProvider.GetOptions(PropertyInfo property)
        {
            if (property.Name != nameof(ResponseContentParserName))
                return null;

            var items = _parsers.Select(x => new SelectListItem(x.Name, x.Name)).ToList();

            items.Insert(0, new SelectListItem("Auto Select", ""));
            return items;
        }

        private static bool GetMethodSupportsBody(string method)
        {
            var methods = new[] { "POST", "PUT", "PATCH", "DELETE" };
            return methods.Contains(method, StringComparer.InvariantCultureIgnoreCase);
        }
    }
}<|MERGE_RESOLUTION|>--- conflicted
+++ resolved
@@ -126,17 +126,6 @@
             get => _responseContentParserName;
             set
             {
-<<<<<<< HEAD
-                // Once upon a time there were two additional parsers but were obsoleted
-                // because they did the same thing as existing ones,
-                // automatically changing to appropriate name here so old workflows continue to work
-                if (value == "Expando Object")
-                    responseContentParserName = ".NET Type";
-                else if (value == "JSON")
-                    responseContentParserName = "Plain Text";
-                else
-                    responseContentParserName = value;
-=======
                 _responseContentParserName = value switch
                 {
                     // Once upon a time there were two additional parser but were obsoleted
@@ -146,7 +135,6 @@
                     "JSON" => "Plain Text",
                     _ => value
                 };
->>>>>>> 6df8effd
             }
         }
 
