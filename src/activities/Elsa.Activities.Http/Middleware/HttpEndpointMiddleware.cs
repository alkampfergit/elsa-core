--- conflicted
+++ resolved
@@ -45,7 +45,6 @@
             var bookmark = new HttpEndpointBookmark(path, method);
             var collectWorkflowsContext = new CollectWorkflowsContext(activityType, bookmark, trigger, correlationId, default, default, TenantId);
             var pendingWorkflows = await workflowLaunchpad.CollectWorkflowsAsync(collectWorkflowsContext, cancellationToken).ToList();
-<<<<<<< HEAD
 
             if (!pendingWorkflows.Any())
             {
@@ -85,18 +84,7 @@
 
             var workflowBlueprintWrapper = await workflowBlueprintReflector.ReflectAsync(httpContext.RequestServices, workflowBlueprint, cancellationToken);
             var inputModel = new HttpRequestModel(
-                new Uri(request.Path.ToString(), UriKind.Relative),
-=======
-            var pendingWorkflowInstanceIds = pendingWorkflows.Select(x => x.WorkflowInstanceId).Distinct();
-            var pendingWorkflowInstances = (await workflowInstanceStore.FindManyAsync(new WorkflowInstanceIdsSpecification(pendingWorkflowInstanceIds), cancellationToken: cancellationToken)).ToDictionary(x => x.Id);
-            var workflowDefinitionIds = pendingWorkflowInstances.Values.Select(x => x.DefinitionId).Distinct().ToHashSet();
-            var workflowBlueprints = (await workflowRegistry.FindManyAsync(x => x.IsPublished && workflowDefinitionIds.Contains(x.Id), cancellationToken)).ToDictionary(x => x.Id);
-            var serviceProvider = httpContext.RequestServices;
-            var workflowBlueprintWrappers = (await Task.WhenAll(workflowBlueprints.Values.Select(async x => await workflowBlueprintReflector.ReflectAsync(serviceProvider, x, cancellationToken)))).ToDictionary(x => x.WorkflowBlueprint.Id);
-
-            var commonInputModel = new HttpRequestModel(
                 request.Path.ToString(),
->>>>>>> 2c6ec01e
                 request.Method,
                 request.Query.ToDictionary(x => x.Key, x => x.Value.ToString()),
                 request.Headers.ToDictionary(x => x.Key, x => x.Value.ToString())
