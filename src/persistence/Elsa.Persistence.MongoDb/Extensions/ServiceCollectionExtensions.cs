--- conflicted
+++ resolved
@@ -14,15 +14,8 @@
         
         public static ElsaOptionsBuilder UseMongoDbPersistence<TDbContext>(this ElsaOptionsBuilder elsa, Action<ElsaMongoDbOptions> configureOptions) where TDbContext: ElsaMongoDbContext
         {
-<<<<<<< HEAD
-            NodaTimeSerializers.Register();
-            RegisterConventions();
-            BsonSerializer.RegisterSerializer(new JObjectSerializer());
-            BsonSerializer.RegisterSerializer(new WorkflowExecutionScopeSerializer());
-=======
             AddCore<TDbContext>(elsa);
             elsa.Services.Configure(configureOptions);
->>>>>>> 9e273dc9
 
             return elsa;
         }
@@ -36,11 +29,7 @@
             return elsa;
         }
 
-<<<<<<< HEAD
-        private static void RegisterConventions()
-=======
         private static void AddCore<TDbContext>(ElsaOptionsBuilder elsa) where TDbContext : ElsaMongoDbContext
->>>>>>> 9e273dc9
         {
             elsa.Services
                 .AddSingleton<MongoDbWorkflowDefinitionStore>()
@@ -55,15 +44,6 @@
                 .AddSingleton(sp => sp.GetRequiredService<TDbContext>().Bookmarks)
                 .AddStartupTask<DatabaseInitializer>();
 
-<<<<<<< HEAD
-            ConventionRegistry.Register("EnumStringConvention", pack, _ => true);
-            
-            BsonClassMap.RegisterClassMap<WorkflowInstance>(cm =>
-            {
-                cm.AutoMap();
-                cm.SetIgnoreExtraElements(true);
-            });
-=======
             elsa
                 .UseWorkflowDefinitionStore(sp => sp.GetRequiredService<MongoDbWorkflowDefinitionStore>())
                 .UseWorkflowInstanceStore(sp => sp.GetRequiredService<MongoDbWorkflowInstanceStore>())
@@ -71,7 +51,6 @@
                 .UseWorkflowTriggerStore(sp => sp.GetRequiredService<MongoDbBookmarkStore>());
             
             DatabaseRegister.RegisterMapsAndSerializers();
->>>>>>> 9e273dc9
         }
     }
 }