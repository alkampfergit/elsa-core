--- conflicted
+++ resolved
@@ -16,15 +16,7 @@
         {
         }
 
-<<<<<<< HEAD
-        public virtual string? Schema => Database.IsSqlite() ? default : ElsaSchema;
-=======
-        private bool IsSqlite
-#if NET7_0_OR_GREATER
-        => Database.ProviderName is "Microsoft.EntityFrameworkCore.Sqlite";
-#else
-        => Database.IsSqlite();
-#endif
+        private bool IsSqlite => Database.IsSqlite();
 
         public virtual string? Schema
         {
@@ -38,7 +30,6 @@
                 return ElsaSchema;
             }
         }
->>>>>>> 17acef23
         public DbSet<WorkflowDefinition> WorkflowDefinitions { get; set; } = default!;
         public DbSet<WorkflowInstance> WorkflowInstances { get; set; } = default!;
         public DbSet<WorkflowExecutionLogRecord> WorkflowExecutionLogRecords { get; set; } = default!;
