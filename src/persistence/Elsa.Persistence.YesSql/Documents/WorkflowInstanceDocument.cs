--- conflicted
+++ resolved
@@ -1,73 +1,43 @@
-<<<<<<< HEAD
-using System;
-using System.Collections.Generic;
-using Elsa.Models;
-
-namespace Elsa.Persistence.YesSql.Documents
-{
-    public class WorkflowInstanceDocument
-    {
-        public int Id { get; set; }
-        public string WorkflowInstanceId { get; set; }
-        public string DefinitionId { get; set; }
-        public int Version { get; set; }
-        public WorkflowStatus Status { get; set; }
-        public string CorrelationId { get; set; }
-        public DateTime CreatedAt { get; set; }
-        public DateTime? StartedAt { get; set; }
-        public DateTime? FinishedAt { get; set; }
-        public DateTime? FaultedAt { get; set; }
-        public DateTime? AbortedAt { get; set; }
-        public IDictionary<string, ActivityInstance> Activities { get; set; } = new Dictionary<string, ActivityInstance>();
-        public WorkflowExecutionScope Scope { get; set; }
-        public Variables Input { get; set; }
-        public HashSet<BlockingActivity> BlockingActivities { get; set; }
-        public ICollection<LogEntry> ExecutionLog { get; set; }
-        public WorkflowFault Fault { get; set; }
-    }
-}
-=======
-using System.Collections.Generic;
-using Elsa.Comparers;
-using Elsa.Models;
-using Newtonsoft.Json.Linq;
-using NodaTime;
-
-namespace Elsa.Persistence.YesSql.Documents
-{
-    public class WorkflowInstanceDocument : YesSqlDocument
-    {
-        private HashSet<BlockingActivity> _blockingActivities = new(BlockingActivityEqualityComparer.Instance);
-
-        public string InstanceId { get; set; } = default!;
-        public string DefinitionId { get; set; } = default!;
-        public string? TenantId { get; set; }
-        public int Version { get; set; }
-        public WorkflowStatus WorkflowStatus { get; set; }
-        public string? CorrelationId { get; set; }
-        public string? ContextType { get; set; }
-        public string? ContextId { get; set; }
-        public string? Name { get; set; }
-        public Instant CreatedAt { get; set; }
-        public Instant? LastExecutedAt { get; set; }
-        public Instant? FinishedAt { get; set; }
-        public Instant? CancelledAt { get; set; }
-        public Instant? FaultedAt { get; set; }
-        public Variables Variables { get; set; } = new();
-        public object? Output { get; set; }
-        public IDictionary<string, JObject> ActivityData { get; set; } = new Dictionary<string, JObject>();
-        public IDictionary<string, object> ActivityOutput { get; set; } = new Dictionary<string, object>();
-
-        public HashSet<BlockingActivity> BlockingActivities
-        {
-            get => _blockingActivities;
-            set => _blockingActivities = new HashSet<BlockingActivity>(value, BlockingActivityEqualityComparer.Instance);
-        }
-        
-        public WorkflowFault? Fault { get; set; }
-        public SimpleStack<ScheduledActivity> ScheduledActivities { get; set; } = new();
-        public SimpleStack<ActivityScope> Scopes { get; set; } = new();
-        public ScheduledActivity? CurrentActivity { get; set; }
-    }
-}
->>>>>>> 9e273dc9
+using System.Collections.Generic;
+using Elsa.Comparers;
+using Elsa.Models;
+using Newtonsoft.Json.Linq;
+using NodaTime;
+
+namespace Elsa.Persistence.YesSql.Documents
+{
+    public class WorkflowInstanceDocument : YesSqlDocument
+    {
+        private HashSet<BlockingActivity> _blockingActivities = new(BlockingActivityEqualityComparer.Instance);
+
+        public string InstanceId { get; set; } = default!;
+        public string DefinitionId { get; set; } = default!;
+        public string? TenantId { get; set; }
+        public int Version { get; set; }
+        public WorkflowStatus WorkflowStatus { get; set; }
+        public string? CorrelationId { get; set; }
+        public string? ContextType { get; set; }
+        public string? ContextId { get; set; }
+        public string? Name { get; set; }
+        public Instant CreatedAt { get; set; }
+        public Instant? LastExecutedAt { get; set; }
+        public Instant? FinishedAt { get; set; }
+        public Instant? CancelledAt { get; set; }
+        public Instant? FaultedAt { get; set; }
+        public Variables Variables { get; set; } = new();
+        public object? Output { get; set; }
+        public IDictionary<string, JObject> ActivityData { get; set; } = new Dictionary<string, JObject>();
+        public IDictionary<string, object> ActivityOutput { get; set; } = new Dictionary<string, object>();
+
+        public HashSet<BlockingActivity> BlockingActivities
+        {
+            get => _blockingActivities;
+            set => _blockingActivities = new HashSet<BlockingActivity>(value, BlockingActivityEqualityComparer.Instance);
+        }
+        
+        public WorkflowFault? Fault { get; set; }
+        public SimpleStack<ScheduledActivity> ScheduledActivities { get; set; } = new();
+        public SimpleStack<ActivityScope> Scopes { get; set; } = new();
+        public ScheduledActivity? CurrentActivity { get; set; }
+    }
+}