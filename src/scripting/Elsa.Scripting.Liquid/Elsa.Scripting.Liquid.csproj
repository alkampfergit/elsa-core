<Project Sdk="Microsoft.NET.Sdk">

    <Import Project="..\..\..\common.props" />
    <Import Project="..\..\..\configureawait.props" />

    <PropertyGroup>
        <TargetFramework>netstandard2.1</TargetFramework>
        <Description>
            Elsa is a set of workflow libraries and tools that enable lean and mean workflowing capabilities in any .NET Core application.
            This package provides a Liquid expression evaluator based on Fluid.
        </Description>
        <PackageTags>elsa, workflows, liquid</PackageTags>
    </PropertyGroup>

    <ItemGroup>
<<<<<<< HEAD
        <None Include="icon.png">
            <Pack>True</Pack>
            <PackagePath />
        </None>
    </ItemGroup>

    <ItemGroup>
        <PackageReference Include="Fluid.Core" Version="1.0.0-beta-9693" />
=======
        <PackageReference Include="Fluid.Core" Version="2.0.1" />
>>>>>>> 9e273dc9
    </ItemGroup>

    <ItemGroup>
        <ProjectReference Include="..\..\core\Elsa.Core\Elsa.Core.csproj" />
    </ItemGroup>

</Project><|MERGE_RESOLUTION|>--- conflicted
+++ resolved
@@ -13,7 +13,6 @@
     </PropertyGroup>
 
     <ItemGroup>
-<<<<<<< HEAD
         <None Include="icon.png">
             <Pack>True</Pack>
             <PackagePath />
@@ -22,9 +21,7 @@
 
     <ItemGroup>
         <PackageReference Include="Fluid.Core" Version="1.0.0-beta-9693" />
-=======
         <PackageReference Include="Fluid.Core" Version="2.0.1" />
->>>>>>> 9e273dc9
     </ItemGroup>
 
     <ItemGroup>
