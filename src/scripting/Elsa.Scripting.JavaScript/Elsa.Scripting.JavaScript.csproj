<Project Sdk="Microsoft.NET.Sdk">

    <Import Project="..\..\..\common.props" />
    <Import Project="..\..\..\configureawait.props" />

    <PropertyGroup>
        <TargetFramework>netstandard2.1</TargetFramework>    
        <Authors>Elsa Contributors</Authors>
        <Description>
            Elsa is a set of workflow libraries and tools that enable lean and mean workflowing capabilities in any .NET Core application.
            This package provides a JavaScript expression evaluator based on Jint.
        </Description>      
        <PackageTags>elsa, workflows, javascript, jint</PackageTags>
    </PropertyGroup>

    <ItemGroup>
<<<<<<< HEAD
        <None Include="icon.png">
            <Pack>True</Pack>
            <PackagePath />
        </None>
    </ItemGroup>

    <ItemGroup>
=======
>>>>>>> 9e273dc9
        <PackageReference Include="Jint" Version="3.0.0-beta-1914" />
    </ItemGroup>

    <ItemGroup>
      <ProjectReference Include="..\..\core\Elsa.Core\Elsa.Core.csproj" />
    </ItemGroup>
    
</Project><|MERGE_RESOLUTION|>--- conflicted
+++ resolved
@@ -14,7 +14,6 @@
     </PropertyGroup>
 
     <ItemGroup>
-<<<<<<< HEAD
         <None Include="icon.png">
             <Pack>True</Pack>
             <PackagePath />
@@ -22,8 +21,6 @@
     </ItemGroup>
 
     <ItemGroup>
-=======
->>>>>>> 9e273dc9
         <PackageReference Include="Jint" Version="3.0.0-beta-1914" />
     </ItemGroup>
 
