--- conflicted
+++ resolved
@@ -9,15 +9,9 @@
     public class TruncatingNumberJsonConverter : JsonConverter
     {
         public override bool CanRead => false;
-<<<<<<< HEAD
-        public override object ReadJson(JsonReader reader, Type objectType, object existingValue, JsonSerializer serializer) => throw new NotImplementedException("Unnecessary because CanRead is false. The type will skip the converter.");
-        public override bool CanConvert(Type objectType) => objectType == typeof(decimal) || objectType == typeof(float) || objectType == typeof(double);
-        public override void WriteJson(JsonWriter writer, object value, JsonSerializer serializer) => writer.WriteRawValue(IsWholeValue(value) ? JsonConvert.ToString(Convert.ToInt64(value)) : JsonConvert.ToString(value));
-=======
         public override object ReadJson(JsonReader reader, Type objectType, object? existingValue, JsonSerializer serializer) => throw new NotImplementedException("Unnecessary because CanRead is false. The type will skip the converter.");
         public override bool CanConvert(Type objectType) => objectType == typeof(decimal) || objectType == typeof(float) || objectType == typeof(double);
         public override void WriteJson(JsonWriter writer, object? value, JsonSerializer serializer) => writer.WriteRawValue(IsWholeValue(value) ? JsonConvert.ToString(Convert.ToInt64(value)) : JsonConvert.ToString(value));
->>>>>>> 9e273dc9
 
         private static bool IsWholeValue(object? value)
         {
@@ -37,17 +31,6 @@
                 default:
                     return false;
             }
-<<<<<<< HEAD
-
-            if (value is float || value is double)
-            {
-                var doubleValue = Convert.ToDouble(value);
-                return doubleValue == Math.Truncate(doubleValue);
-            }
-
-            return false;
-=======
->>>>>>> 9e273dc9
         }
     }
 }