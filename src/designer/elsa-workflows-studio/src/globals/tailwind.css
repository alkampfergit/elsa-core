/*
! tailwindcss v3.0.23 | MIT License | https://tailwindcss.com
*/

/*
1. Prevent padding and border from affecting element width. (https://github.com/mozdevs/cssremedy/issues/4)
2. Allow adding a border to an element by just adding a border-width. (https://github.com/tailwindcss/tailwindcss/pull/116)
*/

*,
::before,
::after {
  box-sizing: border-box;
  /* 1 */
  border-width: 0;
  /* 2 */
  border-style: solid;
  /* 2 */
  border-color: #e5e7eb;
  /* 2 */
}

::before,
::after {
  --tw-content: '';
}

/*
1. Use a consistent sensible line-height in all browsers.
2. Prevent adjustments of font size after orientation changes in iOS.
3. Use a more readable tab size.
4. Use the user's configured `sans` font-family by default.
*/

html {
  line-height: 1.5;
  /* 1 */
  -webkit-text-size-adjust: 100%;
  /* 2 */
  -moz-tab-size: 4;
  /* 3 */
  -o-tab-size: 4;
     tab-size: 4;
  /* 3 */
  font-family: Inter var, ui-sans-serif, system-ui, -apple-system, BlinkMacSystemFont, "Segoe UI", Roboto, "Helvetica Neue", Arial, "Noto Sans", sans-serif, "Apple Color Emoji", "Segoe UI Emoji", "Segoe UI Symbol", "Noto Color Emoji";
  /* 4 */
}

/*
1. Remove the margin in all browsers.
2. Inherit line-height from `html` so users can set them as a class directly on the `html` element.
*/

body {
  margin: 0;
  /* 1 */
  line-height: inherit;
  /* 2 */
}

/*
1. Add the correct height in Firefox.
2. Correct the inheritance of border color in Firefox. (https://bugzilla.mozilla.org/show_bug.cgi?id=190655)
3. Ensure horizontal rules are visible by default.
*/

hr {
  height: 0;
  /* 1 */
  color: inherit;
  /* 2 */
  border-top-width: 1px;
  /* 3 */
}

/*
Add the correct text decoration in Chrome, Edge, and Safari.
*/

abbr:where([title]) {
  -webkit-text-decoration: underline dotted;
          text-decoration: underline dotted;
}

/*
Remove the default font size and weight for headings.
*/

h1,
h2,
h3,
h4,
h5,
h6 {
  font-size: inherit;
  font-weight: inherit;
}

/*
Reset links to optimize for opt-in styling instead of opt-out.
*/

a {
  color: inherit;
  text-decoration: inherit;
}

/*
Add the correct font weight in Edge and Safari.
*/

b,
strong {
  font-weight: bolder;
}

/*
1. Use the user's configured `mono` font family by default.
2. Correct the odd `em` font sizing in all browsers.
*/

code,
kbd,
samp,
pre {
  font-family: ui-monospace, SFMono-Regular, Menlo, Monaco, Consolas, "Liberation Mono", "Courier New", monospace;
  /* 1 */
  font-size: 1em;
  /* 2 */
}

/*
Add the correct font size in all browsers.
*/

small {
  font-size: 80%;
}

/*
Prevent `sub` and `sup` elements from affecting the line height in all browsers.
*/

sub,
sup {
  font-size: 75%;
  line-height: 0;
  position: relative;
  vertical-align: baseline;
}

sub {
  bottom: -0.25em;
}

sup {
  top: -0.5em;
}

/*
1. Remove text indentation from table contents in Chrome and Safari. (https://bugs.chromium.org/p/chromium/issues/detail?id=999088, https://bugs.webkit.org/show_bug.cgi?id=201297)
2. Correct table border color inheritance in all Chrome and Safari. (https://bugs.chromium.org/p/chromium/issues/detail?id=935729, https://bugs.webkit.org/show_bug.cgi?id=195016)
3. Remove gaps between table borders by default.
*/

table {
  text-indent: 0;
  /* 1 */
  border-color: inherit;
  /* 2 */
  border-collapse: collapse;
  /* 3 */
}

/*
1. Change the font styles in all browsers.
2. Remove the margin in Firefox and Safari.
3. Remove default padding in all browsers.
*/

button,
input,
optgroup,
select,
textarea {
  font-family: inherit;
  /* 1 */
  font-size: 100%;
  /* 1 */
  line-height: inherit;
  /* 1 */
  color: inherit;
  /* 1 */
  margin: 0;
  /* 2 */
  padding: 0;
  /* 3 */
}

/*
Remove the inheritance of text transform in Edge and Firefox.
*/

button,
select {
  text-transform: none;
}

/*
1. Correct the inability to style clickable types in iOS and Safari.
2. Remove default button styles.
*/

button,
[type='button'],
[type='reset'],
[type='submit'] {
  -webkit-appearance: button;
  /* 1 */
  background-color: transparent;
  /* 2 */
  background-image: none;
  /* 2 */
}

/*
Use the modern Firefox focus style for all focusable elements.
*/

:-moz-focusring {
  outline: auto;
}

/*
Remove the additional `:invalid` styles in Firefox. (https://github.com/mozilla/gecko-dev/blob/2f9eacd9d3d995c937b4251a5557d95d494c9be1/layout/style/res/forms.css#L728-L737)
*/

:-moz-ui-invalid {
  box-shadow: none;
}

/*
Add the correct vertical alignment in Chrome and Firefox.
*/

progress {
  vertical-align: baseline;
}

/*
Correct the cursor style of increment and decrement buttons in Safari.
*/

::-webkit-inner-spin-button,
::-webkit-outer-spin-button {
  height: auto;
}

/*
1. Correct the odd appearance in Chrome and Safari.
2. Correct the outline style in Safari.
*/

[type='search'] {
  -webkit-appearance: textfield;
  /* 1 */
  outline-offset: -2px;
  /* 2 */
}

/*
Remove the inner padding in Chrome and Safari on macOS.
*/

::-webkit-search-decoration {
  -webkit-appearance: none;
}

/*
1. Correct the inability to style clickable types in iOS and Safari.
2. Change font properties to `inherit` in Safari.
*/

::-webkit-file-upload-button {
  -webkit-appearance: button;
  /* 1 */
  font: inherit;
  /* 2 */
}

/*
Add the correct display in Chrome and Safari.
*/

summary {
  display: list-item;
}

/*
Removes the default spacing and border for appropriate elements.
*/

blockquote,
dl,
dd,
h1,
h2,
h3,
h4,
h5,
h6,
hr,
figure,
p,
pre {
  margin: 0;
}

fieldset {
  margin: 0;
  padding: 0;
}

legend {
  padding: 0;
}

ol,
ul,
menu {
  list-style: none;
  margin: 0;
  padding: 0;
}

/*
Prevent resizing textareas horizontally by default.
*/

textarea {
  resize: vertical;
}

/*
1. Reset the default placeholder opacity in Firefox. (https://github.com/tailwindlabs/tailwindcss/issues/3300)
2. Set the default placeholder color to the user's configured gray 400 color.
*/

input::-moz-placeholder, textarea::-moz-placeholder {
  opacity: 1;
  /* 1 */
  color: #9ca3af;
  /* 2 */
}

input:-ms-input-placeholder, textarea:-ms-input-placeholder {
  opacity: 1;
  /* 1 */
  color: #9ca3af;
  /* 2 */
}

input::placeholder,
textarea::placeholder {
  opacity: 1;
  /* 1 */
  color: #9ca3af;
  /* 2 */
}

/*
Set the default cursor for buttons.
*/

button,
[role="button"] {
  cursor: pointer;
}

/*
Make sure disabled buttons don't get the pointer cursor.
*/

:disabled {
  cursor: default;
}

/*
1. Make replaced elements `display: block` by default. (https://github.com/mozdevs/cssremedy/issues/14)
2. Add `vertical-align: middle` to align replaced elements more sensibly by default. (https://github.com/jensimmons/cssremedy/issues/14#issuecomment-634934210)
   This can trigger a poorly considered lint error in some tools but is included by design.
*/

img,
svg,
video,
canvas,
audio,
iframe,
embed,
object {
  display: block;
  /* 1 */
  vertical-align: middle;
  /* 2 */
}

/*
Constrain images and videos to the parent width and preserve their intrinsic aspect ratio. (https://github.com/mozdevs/cssremedy/issues/14)
*/

img,
video {
  max-width: 100%;
  height: auto;
}

/*
Ensure the default browser behavior of the `hidden` attribute.
*/

[hidden] {
  display: none;
}

[type='text'],[type='email'],[type='url'],[type='password'],[type='number'],[type='date'],[type='datetime-local'],[type='month'],[type='search'],[type='tel'],[type='time'],[type='week'],[multiple],textarea,select {
  -webkit-appearance: none;
     -moz-appearance: none;
          appearance: none;
  background-color: #fff;
  border-color: #6b7280;
  border-width: 1px;
  border-radius: 0px;
  padding-top: 0.5rem;
  padding-right: 0.75rem;
  padding-bottom: 0.5rem;
  padding-left: 0.75rem;
  font-size: 1rem;
  line-height: 1.5rem;
  --tw-shadow: 0 0 #0000;
}

[type='text']:focus, [type='email']:focus, [type='url']:focus, [type='password']:focus, [type='number']:focus, [type='date']:focus, [type='datetime-local']:focus, [type='month']:focus, [type='search']:focus, [type='tel']:focus, [type='time']:focus, [type='week']:focus, [multiple]:focus, textarea:focus, select:focus {
  outline: 2px solid transparent;
  outline-offset: 2px;
  --tw-ring-inset: var(--tw-empty,/*!*/ /*!*/);
  --tw-ring-offset-width: 0px;
  --tw-ring-offset-color: #fff;
  --tw-ring-color: #2563eb;
  --tw-ring-offset-shadow: var(--tw-ring-inset) 0 0 0 var(--tw-ring-offset-width) var(--tw-ring-offset-color);
  --tw-ring-shadow: var(--tw-ring-inset) 0 0 0 calc(1px + var(--tw-ring-offset-width)) var(--tw-ring-color);
  box-shadow: var(--tw-ring-offset-shadow), var(--tw-ring-shadow), var(--tw-shadow);
  border-color: #2563eb;
}

input::-moz-placeholder, textarea::-moz-placeholder {
  color: #6b7280;
  opacity: 1;
}

input:-ms-input-placeholder, textarea:-ms-input-placeholder {
  color: #6b7280;
  opacity: 1;
}

input::placeholder,textarea::placeholder {
  color: #6b7280;
  opacity: 1;
}

::-webkit-datetime-edit-fields-wrapper {
  padding: 0;
}

::-webkit-date-and-time-value {
  min-height: 1.5em;
}

::-webkit-datetime-edit,::-webkit-datetime-edit-year-field,::-webkit-datetime-edit-month-field,::-webkit-datetime-edit-day-field,::-webkit-datetime-edit-hour-field,::-webkit-datetime-edit-minute-field,::-webkit-datetime-edit-second-field,::-webkit-datetime-edit-millisecond-field,::-webkit-datetime-edit-meridiem-field {
  padding-top: 0;
  padding-bottom: 0;
}

select {
  background-image: url("data:image/svg+xml,%3csvg xmlns='http://www.w3.org/2000/svg' fill='none' viewBox='0 0 20 20'%3e%3cpath stroke='%236b7280' stroke-linecap='round' stroke-linejoin='round' stroke-width='1.5' d='M6 8l4 4 4-4'/%3e%3c/svg%3e");
  background-position: right 0.5rem center;
  background-repeat: no-repeat;
  background-size: 1.5em 1.5em;
  padding-right: 2.5rem;
  -webkit-print-color-adjust: exact;
          color-adjust: exact;
}

[multiple] {
  background-image: initial;
  background-position: initial;
  background-repeat: unset;
  background-size: initial;
  padding-right: 0.75rem;
  -webkit-print-color-adjust: unset;
          color-adjust: unset;
}

[type='checkbox'],[type='radio'] {
  -webkit-appearance: none;
     -moz-appearance: none;
          appearance: none;
  padding: 0;
  -webkit-print-color-adjust: exact;
          color-adjust: exact;
  display: inline-block;
  vertical-align: middle;
  background-origin: border-box;
  -webkit-user-select: none;
     -moz-user-select: none;
      -ms-user-select: none;
          user-select: none;
  flex-shrink: 0;
  height: 1rem;
  width: 1rem;
  color: #2563eb;
  background-color: #fff;
  border-color: #6b7280;
  border-width: 1px;
  --tw-shadow: 0 0 #0000;
}

[type='checkbox'] {
  border-radius: 0px;
}

[type='radio'] {
  border-radius: 100%;
}

[type='checkbox']:focus,[type='radio']:focus {
  outline: 2px solid transparent;
  outline-offset: 2px;
  --tw-ring-inset: var(--tw-empty,/*!*/ /*!*/);
  --tw-ring-offset-width: 2px;
  --tw-ring-offset-color: #fff;
  --tw-ring-color: #2563eb;
  --tw-ring-offset-shadow: var(--tw-ring-inset) 0 0 0 var(--tw-ring-offset-width) var(--tw-ring-offset-color);
  --tw-ring-shadow: var(--tw-ring-inset) 0 0 0 calc(2px + var(--tw-ring-offset-width)) var(--tw-ring-color);
  box-shadow: var(--tw-ring-offset-shadow), var(--tw-ring-shadow), var(--tw-shadow);
}

[type='checkbox']:checked,[type='radio']:checked {
  border-color: transparent;
  background-color: currentColor;
  background-size: 100% 100%;
  background-position: center;
  background-repeat: no-repeat;
}

[type='checkbox']:checked {
  background-image: url("data:image/svg+xml,%3csvg viewBox='0 0 16 16' fill='white' xmlns='http://www.w3.org/2000/svg'%3e%3cpath d='M12.207 4.793a1 1 0 010 1.414l-5 5a1 1 0 01-1.414 0l-2-2a1 1 0 011.414-1.414L6.5 9.086l4.293-4.293a1 1 0 011.414 0z'/%3e%3c/svg%3e");
}

[type='radio']:checked {
  background-image: url("data:image/svg+xml,%3csvg viewBox='0 0 16 16' fill='white' xmlns='http://www.w3.org/2000/svg'%3e%3ccircle cx='8' cy='8' r='3'/%3e%3c/svg%3e");
}

[type='checkbox']:checked:hover,[type='checkbox']:checked:focus,[type='radio']:checked:hover,[type='radio']:checked:focus {
  border-color: transparent;
  background-color: currentColor;
}

[type='checkbox']:indeterminate {
  background-image: url("data:image/svg+xml,%3csvg xmlns='http://www.w3.org/2000/svg' fill='none' viewBox='0 0 16 16'%3e%3cpath stroke='white' stroke-linecap='round' stroke-linejoin='round' stroke-width='2' d='M4 8h8'/%3e%3c/svg%3e");
  border-color: transparent;
  background-color: currentColor;
  background-size: 100% 100%;
  background-position: center;
  background-repeat: no-repeat;
}

[type='checkbox']:indeterminate:hover,[type='checkbox']:indeterminate:focus {
  border-color: transparent;
  background-color: currentColor;
}

[type='file'] {
  background: unset;
  border-color: inherit;
  border-width: 0;
  border-radius: 0;
  padding: 0;
  font-size: unset;
  line-height: inherit;
}

[type='file']:focus {
  outline: 1px auto -webkit-focus-ring-color;
}

*, ::before, ::after {
  --tw-translate-x: 0;
  --tw-translate-y: 0;
  --tw-rotate: 0;
  --tw-skew-x: 0;
  --tw-skew-y: 0;
  --tw-scale-x: 1;
  --tw-scale-y: 1;
  --tw-pan-x:  ;
  --tw-pan-y:  ;
  --tw-pinch-zoom:  ;
  --tw-scroll-snap-strictness: proximity;
  --tw-ordinal:  ;
  --tw-slashed-zero:  ;
  --tw-numeric-figure:  ;
  --tw-numeric-spacing:  ;
  --tw-numeric-fraction:  ;
  --tw-ring-inset:  ;
  --tw-ring-offset-width: 0px;
  --tw-ring-offset-color: #fff;
  --tw-ring-color: rgb(59 130 246 / 0.5);
  --tw-ring-offset-shadow: 0 0 #0000;
  --tw-ring-shadow: 0 0 #0000;
  --tw-shadow: 0 0 #0000;
  --tw-shadow-colored: 0 0 #0000;
  --tw-blur:  ;
  --tw-brightness:  ;
  --tw-contrast:  ;
  --tw-grayscale:  ;
  --tw-hue-rotate:  ;
  --tw-invert:  ;
  --tw-saturate:  ;
  --tw-sepia:  ;
  --tw-drop-shadow:  ;
  --tw-backdrop-blur:  ;
  --tw-backdrop-brightness:  ;
  --tw-backdrop-contrast:  ;
  --tw-backdrop-grayscale:  ;
  --tw-backdrop-hue-rotate:  ;
  --tw-backdrop-invert:  ;
  --tw-backdrop-opacity:  ;
  --tw-backdrop-saturate:  ;
  --tw-backdrop-sepia:  ;
}

.elsa-container {
  width: 100%;
}

@media (min-width: 640px) {
  .elsa-container {
    max-width: 640px;
  }
}

@media (min-width: 768px) {
  .elsa-container {
    max-width: 768px;
  }
}

@media (min-width: 1024px) {
  .elsa-container {
    max-width: 1024px;
  }
}

@media (min-width: 1280px) {
  .elsa-container {
    max-width: 1280px;
  }
}

@media (min-width: 1536px) {
  .elsa-container {
    max-width: 1536px;
  }
}

.elsa-prose {
  color: var(--tw-prose-body);
  max-width: 65ch;
}

.elsa-prose :where([class~="lead"]):not(:where([class~="elsa-not-prose"] *)) {
  color: var(--tw-prose-lead);
  font-size: 1.25em;
  line-height: 1.6;
  margin-top: 1.2em;
  margin-bottom: 1.2em;
}

.elsa-prose :where(a):not(:where([class~="elsa-not-prose"] *)) {
  color: var(--tw-prose-links);
  text-decoration: underline;
  font-weight: 500;
}

.elsa-prose :where(strong):not(:where([class~="elsa-not-prose"] *)) {
  color: var(--tw-prose-bold);
  font-weight: 600;
}

.elsa-prose :where(ol):not(:where([class~="elsa-not-prose"] *)) {
  list-style-type: decimal;
  padding-left: 1.625em;
}

.elsa-prose :where(ol[type="A"]):not(:where([class~="elsa-not-prose"] *)) {
  list-style-type: upper-alpha;
}

.elsa-prose :where(ol[type="a"]):not(:where([class~="elsa-not-prose"] *)) {
  list-style-type: lower-alpha;
}

.elsa-prose :where(ol[type="A" s]):not(:where([class~="elsa-not-prose"] *)) {
  list-style-type: upper-alpha;
}

.elsa-prose :where(ol[type="a" s]):not(:where([class~="elsa-not-prose"] *)) {
  list-style-type: lower-alpha;
}

.elsa-prose :where(ol[type="I"]):not(:where([class~="elsa-not-prose"] *)) {
  list-style-type: upper-roman;
}

.elsa-prose :where(ol[type="i"]):not(:where([class~="elsa-not-prose"] *)) {
  list-style-type: lower-roman;
}

.elsa-prose :where(ol[type="I" s]):not(:where([class~="elsa-not-prose"] *)) {
  list-style-type: upper-roman;
}

.elsa-prose :where(ol[type="i" s]):not(:where([class~="elsa-not-prose"] *)) {
  list-style-type: lower-roman;
}

.elsa-prose :where(ol[type="1"]):not(:where([class~="elsa-not-prose"] *)) {
  list-style-type: decimal;
}

.elsa-prose :where(ul):not(:where([class~="elsa-not-prose"] *)) {
  list-style-type: disc;
  padding-left: 1.625em;
}

.elsa-prose :where(ol > li):not(:where([class~="elsa-not-prose"] *))::marker {
  font-weight: 400;
  color: var(--tw-prose-counters);
}

.elsa-prose :where(ul > li):not(:where([class~="elsa-not-prose"] *))::marker {
  color: var(--tw-prose-bullets);
}

.elsa-prose :where(hr):not(:where([class~="elsa-not-prose"] *)) {
  border-color: var(--tw-prose-hr);
  border-top-width: 1px;
  margin-top: 3em;
  margin-bottom: 3em;
}

.elsa-prose :where(blockquote):not(:where([class~="elsa-not-prose"] *)) {
  font-weight: 500;
  font-style: italic;
  color: var(--tw-prose-quotes);
  border-left-width: 0.25rem;
  border-left-color: var(--tw-prose-quote-borders);
  quotes: "\201C""\201D""\2018""\2019";
  margin-top: 1.6em;
  margin-bottom: 1.6em;
  padding-left: 1em;
}

.elsa-prose :where(blockquote p:first-of-type):not(:where([class~="elsa-not-prose"] *))::before {
  content: open-quote;
}

.elsa-prose :where(blockquote p:last-of-type):not(:where([class~="elsa-not-prose"] *))::after {
  content: close-quote;
}

.elsa-prose :where(h1):not(:where([class~="elsa-not-prose"] *)) {
  color: var(--tw-prose-headings);
  font-weight: 800;
  font-size: 2.25em;
  margin-top: 0;
  margin-bottom: 0.8888889em;
  line-height: 1.1111111;
}

.elsa-prose :where(h1 strong):not(:where([class~="elsa-not-prose"] *)) {
  font-weight: 900;
}

.elsa-prose :where(h2):not(:where([class~="elsa-not-prose"] *)) {
  color: var(--tw-prose-headings);
  font-weight: 700;
  font-size: 1.5em;
  margin-top: 2em;
  margin-bottom: 1em;
  line-height: 1.3333333;
}

.elsa-prose :where(h2 strong):not(:where([class~="elsa-not-prose"] *)) {
  font-weight: 800;
}

.elsa-prose :where(h3):not(:where([class~="elsa-not-prose"] *)) {
  color: var(--tw-prose-headings);
  font-weight: 600;
  font-size: 1.25em;
  margin-top: 1.6em;
  margin-bottom: 0.6em;
  line-height: 1.6;
}

.elsa-prose :where(h3 strong):not(:where([class~="elsa-not-prose"] *)) {
  font-weight: 700;
}

.elsa-prose :where(h4):not(:where([class~="elsa-not-prose"] *)) {
  color: var(--tw-prose-headings);
  font-weight: 600;
  margin-top: 1.5em;
  margin-bottom: 0.5em;
  line-height: 1.5;
}

.elsa-prose :where(h4 strong):not(:where([class~="elsa-not-prose"] *)) {
  font-weight: 700;
}

.elsa-prose :where(figure > *):not(:where([class~="elsa-not-prose"] *)) {
  margin-top: 0;
  margin-bottom: 0;
}

.elsa-prose :where(figcaption):not(:where([class~="elsa-not-prose"] *)) {
  color: var(--tw-prose-captions);
  font-size: 0.875em;
  line-height: 1.4285714;
  margin-top: 0.8571429em;
}

.elsa-prose :where(code):not(:where([class~="elsa-not-prose"] *)) {
  color: var(--tw-prose-code);
  font-weight: 600;
  font-size: 0.875em;
}

.elsa-prose :where(code):not(:where([class~="elsa-not-prose"] *))::before {
  content: "`";
}

.elsa-prose :where(code):not(:where([class~="elsa-not-prose"] *))::after {
  content: "`";
}

.elsa-prose :where(a code):not(:where([class~="elsa-not-prose"] *)) {
  color: var(--tw-prose-links);
}

.elsa-prose :where(pre):not(:where([class~="elsa-not-prose"] *)) {
  color: var(--tw-prose-pre-code);
  background-color: var(--tw-prose-pre-bg);
  overflow-x: auto;
  font-weight: 400;
  font-size: 0.875em;
  line-height: 1.7142857;
  margin-top: 1.7142857em;
  margin-bottom: 1.7142857em;
  border-radius: 0.375rem;
  padding-top: 0.8571429em;
  padding-right: 1.1428571em;
  padding-bottom: 0.8571429em;
  padding-left: 1.1428571em;
}

.elsa-prose :where(pre code):not(:where([class~="elsa-not-prose"] *)) {
  background-color: transparent;
  border-width: 0;
  border-radius: 0;
  padding: 0;
  font-weight: inherit;
  color: inherit;
  font-size: inherit;
  font-family: inherit;
  line-height: inherit;
}

.elsa-prose :where(pre code):not(:where([class~="elsa-not-prose"] *))::before {
  content: none;
}

.elsa-prose :where(pre code):not(:where([class~="elsa-not-prose"] *))::after {
  content: none;
}

.elsa-prose :where(table):not(:where([class~="elsa-not-prose"] *)) {
  width: 100%;
  table-layout: auto;
  text-align: left;
  margin-top: 2em;
  margin-bottom: 2em;
  font-size: 0.875em;
  line-height: 1.7142857;
}

.elsa-prose :where(thead):not(:where([class~="elsa-not-prose"] *)) {
  border-bottom-width: 1px;
  border-bottom-color: var(--tw-prose-th-borders);
}

.elsa-prose :where(thead th):not(:where([class~="elsa-not-prose"] *)) {
  color: var(--tw-prose-headings);
  font-weight: 600;
  vertical-align: bottom;
  padding-right: 0.5714286em;
  padding-bottom: 0.5714286em;
  padding-left: 0.5714286em;
}

.elsa-prose :where(tbody tr):not(:where([class~="elsa-not-prose"] *)) {
  border-bottom-width: 1px;
  border-bottom-color: var(--tw-prose-td-borders);
}

.elsa-prose :where(tbody tr:last-child):not(:where([class~="elsa-not-prose"] *)) {
  border-bottom-width: 0;
}

.elsa-prose :where(tbody td):not(:where([class~="elsa-not-prose"] *)) {
  vertical-align: baseline;
  padding-top: 0.5714286em;
  padding-right: 0.5714286em;
  padding-bottom: 0.5714286em;
  padding-left: 0.5714286em;
}

.elsa-prose {
  --tw-prose-body: #374151;
  --tw-prose-headings: #111827;
  --tw-prose-lead: #4b5563;
  --tw-prose-links: #111827;
  --tw-prose-bold: #111827;
  --tw-prose-counters: #6b7280;
  --tw-prose-bullets: #d1d5db;
  --tw-prose-hr: #e5e7eb;
  --tw-prose-quotes: #111827;
  --tw-prose-quote-borders: #e5e7eb;
  --tw-prose-captions: #6b7280;
  --tw-prose-code: #111827;
  --tw-prose-pre-code: #e5e7eb;
  --tw-prose-pre-bg: #1f2937;
  --tw-prose-th-borders: #d1d5db;
  --tw-prose-td-borders: #e5e7eb;
  --tw-prose-invert-body: #d1d5db;
  --tw-prose-invert-headings: #fff;
  --tw-prose-invert-lead: #9ca3af;
  --tw-prose-invert-links: #fff;
  --tw-prose-invert-bold: #fff;
  --tw-prose-invert-counters: #9ca3af;
  --tw-prose-invert-bullets: #4b5563;
  --tw-prose-invert-hr: #374151;
  --tw-prose-invert-quotes: #f3f4f6;
  --tw-prose-invert-quote-borders: #374151;
  --tw-prose-invert-captions: #9ca3af;
  --tw-prose-invert-code: #fff;
  --tw-prose-invert-pre-code: #d1d5db;
  --tw-prose-invert-pre-bg: rgb(0 0 0 / 50%);
  --tw-prose-invert-th-borders: #4b5563;
  --tw-prose-invert-td-borders: #374151;
  font-size: 1rem;
  line-height: 1.75;
}

.elsa-prose :where(p):not(:where([class~="elsa-not-prose"] *)) {
  margin-top: 1.25em;
  margin-bottom: 1.25em;
}

.elsa-prose :where(img):not(:where([class~="elsa-not-prose"] *)) {
  margin-top: 2em;
  margin-bottom: 2em;
}

.elsa-prose :where(video):not(:where([class~="elsa-not-prose"] *)) {
  margin-top: 2em;
  margin-bottom: 2em;
}

.elsa-prose :where(figure):not(:where([class~="elsa-not-prose"] *)) {
  margin-top: 2em;
  margin-bottom: 2em;
}

.elsa-prose :where(h2 code):not(:where([class~="elsa-not-prose"] *)) {
  font-size: 0.875em;
}

.elsa-prose :where(h3 code):not(:where([class~="elsa-not-prose"] *)) {
  font-size: 0.9em;
}

.elsa-prose :where(li):not(:where([class~="elsa-not-prose"] *)) {
  margin-top: 0.5em;
  margin-bottom: 0.5em;
}

.elsa-prose :where(ol > li):not(:where([class~="elsa-not-prose"] *)) {
  padding-left: 0.375em;
}

.elsa-prose :where(ul > li):not(:where([class~="elsa-not-prose"] *)) {
  padding-left: 0.375em;
}

.elsa-prose > :where(ul > li p):not(:where([class~="elsa-not-prose"] *)) {
  margin-top: 0.75em;
  margin-bottom: 0.75em;
}

.elsa-prose > :where(ul > li > *:first-child):not(:where([class~="elsa-not-prose"] *)) {
  margin-top: 1.25em;
}

.elsa-prose > :where(ul > li > *:last-child):not(:where([class~="elsa-not-prose"] *)) {
  margin-bottom: 1.25em;
}

.elsa-prose > :where(ol > li > *:first-child):not(:where([class~="elsa-not-prose"] *)) {
  margin-top: 1.25em;
}

.elsa-prose > :where(ol > li > *:last-child):not(:where([class~="elsa-not-prose"] *)) {
  margin-bottom: 1.25em;
}

.elsa-prose :where(ul ul, ul ol, ol ul, ol ol):not(:where([class~="elsa-not-prose"] *)) {
  margin-top: 0.75em;
  margin-bottom: 0.75em;
}

.elsa-prose :where(hr + *):not(:where([class~="elsa-not-prose"] *)) {
  margin-top: 0;
}

.elsa-prose :where(h2 + *):not(:where([class~="elsa-not-prose"] *)) {
  margin-top: 0;
}

.elsa-prose :where(h3 + *):not(:where([class~="elsa-not-prose"] *)) {
  margin-top: 0;
}

.elsa-prose :where(h4 + *):not(:where([class~="elsa-not-prose"] *)) {
  margin-top: 0;
}

.elsa-prose :where(thead th:first-child):not(:where([class~="elsa-not-prose"] *)) {
  padding-left: 0;
}

.elsa-prose :where(thead th:last-child):not(:where([class~="elsa-not-prose"] *)) {
  padding-right: 0;
}

.elsa-prose :where(tbody td:first-child):not(:where([class~="elsa-not-prose"] *)) {
  padding-left: 0;
}

.elsa-prose :where(tbody td:last-child):not(:where([class~="elsa-not-prose"] *)) {
  padding-right: 0;
}

.elsa-prose > :where(:first-child):not(:where([class~="elsa-not-prose"] *)) {
  margin-top: 0;
}

.elsa-prose > :where(:last-child):not(:where([class~="elsa-not-prose"] *)) {
  margin-bottom: 0;
}

.elsa-prose-sm {
  font-size: 0.875rem;
  line-height: 1.7142857;
}

.elsa-prose-sm :where(p):not(:where([class~="elsa-not-prose"] *)) {
  margin-top: 1.1428571em;
  margin-bottom: 1.1428571em;
}

.elsa-prose-sm :where([class~="lead"]):not(:where([class~="elsa-not-prose"] *)) {
  font-size: 1.2857143em;
  line-height: 1.5555556;
  margin-top: 0.8888889em;
  margin-bottom: 0.8888889em;
}

.elsa-prose-sm :where(blockquote):not(:where([class~="elsa-not-prose"] *)) {
  margin-top: 1.3333333em;
  margin-bottom: 1.3333333em;
  padding-left: 1.1111111em;
}

.elsa-prose-sm :where(h1):not(:where([class~="elsa-not-prose"] *)) {
  font-size: 2.1428571em;
  margin-top: 0;
  margin-bottom: 0.8em;
  line-height: 1.2;
}

.elsa-prose-sm :where(h2):not(:where([class~="elsa-not-prose"] *)) {
  font-size: 1.4285714em;
  margin-top: 1.6em;
  margin-bottom: 0.8em;
  line-height: 1.4;
}

.elsa-prose-sm :where(h3):not(:where([class~="elsa-not-prose"] *)) {
  font-size: 1.2857143em;
  margin-top: 1.5555556em;
  margin-bottom: 0.4444444em;
  line-height: 1.5555556;
}

.elsa-prose-sm :where(h4):not(:where([class~="elsa-not-prose"] *)) {
  margin-top: 1.4285714em;
  margin-bottom: 0.5714286em;
  line-height: 1.4285714;
}

.elsa-prose-sm :where(img):not(:where([class~="elsa-not-prose"] *)) {
  margin-top: 1.7142857em;
  margin-bottom: 1.7142857em;
}

.elsa-prose-sm :where(video):not(:where([class~="elsa-not-prose"] *)) {
  margin-top: 1.7142857em;
  margin-bottom: 1.7142857em;
}

.elsa-prose-sm :where(figure):not(:where([class~="elsa-not-prose"] *)) {
  margin-top: 1.7142857em;
  margin-bottom: 1.7142857em;
}

.elsa-prose-sm :where(figure > *):not(:where([class~="elsa-not-prose"] *)) {
  margin-top: 0;
  margin-bottom: 0;
}

.elsa-prose-sm :where(figcaption):not(:where([class~="elsa-not-prose"] *)) {
  font-size: 0.8571429em;
  line-height: 1.3333333;
  margin-top: 0.6666667em;
}

.elsa-prose-sm :where(code):not(:where([class~="elsa-not-prose"] *)) {
  font-size: 0.8571429em;
}

.elsa-prose-sm :where(h2 code):not(:where([class~="elsa-not-prose"] *)) {
  font-size: 0.9em;
}

.elsa-prose-sm :where(h3 code):not(:where([class~="elsa-not-prose"] *)) {
  font-size: 0.8888889em;
}

.elsa-prose-sm :where(pre):not(:where([class~="elsa-not-prose"] *)) {
  font-size: 0.8571429em;
  line-height: 1.6666667;
  margin-top: 1.6666667em;
  margin-bottom: 1.6666667em;
  border-radius: 0.25rem;
  padding-top: 0.6666667em;
  padding-right: 1em;
  padding-bottom: 0.6666667em;
  padding-left: 1em;
}

.elsa-prose-sm :where(ol):not(:where([class~="elsa-not-prose"] *)) {
  padding-left: 1.5714286em;
}

.elsa-prose-sm :where(ul):not(:where([class~="elsa-not-prose"] *)) {
  padding-left: 1.5714286em;
}

.elsa-prose-sm :where(li):not(:where([class~="elsa-not-prose"] *)) {
  margin-top: 0.2857143em;
  margin-bottom: 0.2857143em;
}

.elsa-prose-sm :where(ol > li):not(:where([class~="elsa-not-prose"] *)) {
  padding-left: 0.4285714em;
}

.elsa-prose-sm :where(ul > li):not(:where([class~="elsa-not-prose"] *)) {
  padding-left: 0.4285714em;
}

.elsa-prose-sm > :where(ul > li p):not(:where([class~="elsa-not-prose"] *)) {
  margin-top: 0.5714286em;
  margin-bottom: 0.5714286em;
}

.elsa-prose-sm > :where(ul > li > *:first-child):not(:where([class~="elsa-not-prose"] *)) {
  margin-top: 1.1428571em;
}

.elsa-prose-sm > :where(ul > li > *:last-child):not(:where([class~="elsa-not-prose"] *)) {
  margin-bottom: 1.1428571em;
}

.elsa-prose-sm > :where(ol > li > *:first-child):not(:where([class~="elsa-not-prose"] *)) {
  margin-top: 1.1428571em;
}

.elsa-prose-sm > :where(ol > li > *:last-child):not(:where([class~="elsa-not-prose"] *)) {
  margin-bottom: 1.1428571em;
}

.elsa-prose-sm :where(ul ul, ul ol, ol ul, ol ol):not(:where([class~="elsa-not-prose"] *)) {
  margin-top: 0.5714286em;
  margin-bottom: 0.5714286em;
}

.elsa-prose-sm :where(hr):not(:where([class~="elsa-not-prose"] *)) {
  margin-top: 2.8571429em;
  margin-bottom: 2.8571429em;
}

.elsa-prose-sm :where(hr + *):not(:where([class~="elsa-not-prose"] *)) {
  margin-top: 0;
}

.elsa-prose-sm :where(h2 + *):not(:where([class~="elsa-not-prose"] *)) {
  margin-top: 0;
}

.elsa-prose-sm :where(h3 + *):not(:where([class~="elsa-not-prose"] *)) {
  margin-top: 0;
}

.elsa-prose-sm :where(h4 + *):not(:where([class~="elsa-not-prose"] *)) {
  margin-top: 0;
}

.elsa-prose-sm :where(table):not(:where([class~="elsa-not-prose"] *)) {
  font-size: 0.8571429em;
  line-height: 1.5;
}

.elsa-prose-sm :where(thead th):not(:where([class~="elsa-not-prose"] *)) {
  padding-right: 1em;
  padding-bottom: 0.6666667em;
  padding-left: 1em;
}

.elsa-prose-sm :where(thead th:first-child):not(:where([class~="elsa-not-prose"] *)) {
  padding-left: 0;
}

.elsa-prose-sm :where(thead th:last-child):not(:where([class~="elsa-not-prose"] *)) {
  padding-right: 0;
}

.elsa-prose-sm :where(tbody td):not(:where([class~="elsa-not-prose"] *)) {
  padding-top: 0.6666667em;
  padding-right: 1em;
  padding-bottom: 0.6666667em;
  padding-left: 1em;
}

.elsa-prose-sm :where(tbody td:first-child):not(:where([class~="elsa-not-prose"] *)) {
  padding-left: 0;
}

.elsa-prose-sm :where(tbody td:last-child):not(:where([class~="elsa-not-prose"] *)) {
  padding-right: 0;
}

.elsa-prose-sm > :where(:first-child):not(:where([class~="elsa-not-prose"] *)) {
  margin-top: 0;
}

.elsa-prose-sm > :where(:last-child):not(:where([class~="elsa-not-prose"] *)) {
  margin-bottom: 0;
}

.elsa-prose-base {
  font-size: 1rem;
  line-height: 1.75;
}

.elsa-prose-base :where(p):not(:where([class~="elsa-not-prose"] *)) {
  margin-top: 1.25em;
  margin-bottom: 1.25em;
}

.elsa-prose-base :where([class~="lead"]):not(:where([class~="elsa-not-prose"] *)) {
  font-size: 1.25em;
  line-height: 1.6;
  margin-top: 1.2em;
  margin-bottom: 1.2em;
}

.elsa-prose-base :where(blockquote):not(:where([class~="elsa-not-prose"] *)) {
  margin-top: 1.6em;
  margin-bottom: 1.6em;
  padding-left: 1em;
}

.elsa-prose-base :where(h1):not(:where([class~="elsa-not-prose"] *)) {
  font-size: 2.25em;
  margin-top: 0;
  margin-bottom: 0.8888889em;
  line-height: 1.1111111;
}

.elsa-prose-base :where(h2):not(:where([class~="elsa-not-prose"] *)) {
  font-size: 1.5em;
  margin-top: 2em;
  margin-bottom: 1em;
  line-height: 1.3333333;
}

.elsa-prose-base :where(h3):not(:where([class~="elsa-not-prose"] *)) {
  font-size: 1.25em;
  margin-top: 1.6em;
  margin-bottom: 0.6em;
  line-height: 1.6;
}

.elsa-prose-base :where(h4):not(:where([class~="elsa-not-prose"] *)) {
  margin-top: 1.5em;
  margin-bottom: 0.5em;
  line-height: 1.5;
}

.elsa-prose-base :where(img):not(:where([class~="elsa-not-prose"] *)) {
  margin-top: 2em;
  margin-bottom: 2em;
}

.elsa-prose-base :where(video):not(:where([class~="elsa-not-prose"] *)) {
  margin-top: 2em;
  margin-bottom: 2em;
}

.elsa-prose-base :where(figure):not(:where([class~="elsa-not-prose"] *)) {
  margin-top: 2em;
  margin-bottom: 2em;
}

.elsa-prose-base :where(figure > *):not(:where([class~="elsa-not-prose"] *)) {
  margin-top: 0;
  margin-bottom: 0;
}

.elsa-prose-base :where(figcaption):not(:where([class~="elsa-not-prose"] *)) {
  font-size: 0.875em;
  line-height: 1.4285714;
  margin-top: 0.8571429em;
}

.elsa-prose-base :where(code):not(:where([class~="elsa-not-prose"] *)) {
  font-size: 0.875em;
}

.elsa-prose-base :where(h2 code):not(:where([class~="elsa-not-prose"] *)) {
  font-size: 0.875em;
}

.elsa-prose-base :where(h3 code):not(:where([class~="elsa-not-prose"] *)) {
  font-size: 0.9em;
}

.elsa-prose-base :where(pre):not(:where([class~="elsa-not-prose"] *)) {
  font-size: 0.875em;
  line-height: 1.7142857;
  margin-top: 1.7142857em;
  margin-bottom: 1.7142857em;
  border-radius: 0.375rem;
  padding-top: 0.8571429em;
  padding-right: 1.1428571em;
  padding-bottom: 0.8571429em;
  padding-left: 1.1428571em;
}

.elsa-prose-base :where(ol):not(:where([class~="elsa-not-prose"] *)) {
  padding-left: 1.625em;
}

.elsa-prose-base :where(ul):not(:where([class~="elsa-not-prose"] *)) {
  padding-left: 1.625em;
}

.elsa-prose-base :where(li):not(:where([class~="elsa-not-prose"] *)) {
  margin-top: 0.5em;
  margin-bottom: 0.5em;
}

.elsa-prose-base :where(ol > li):not(:where([class~="elsa-not-prose"] *)) {
  padding-left: 0.375em;
}

.elsa-prose-base :where(ul > li):not(:where([class~="elsa-not-prose"] *)) {
  padding-left: 0.375em;
}

.elsa-prose-base > :where(ul > li p):not(:where([class~="elsa-not-prose"] *)) {
  margin-top: 0.75em;
  margin-bottom: 0.75em;
}

.elsa-prose-base > :where(ul > li > *:first-child):not(:where([class~="elsa-not-prose"] *)) {
  margin-top: 1.25em;
}

.elsa-prose-base > :where(ul > li > *:last-child):not(:where([class~="elsa-not-prose"] *)) {
  margin-bottom: 1.25em;
}

.elsa-prose-base > :where(ol > li > *:first-child):not(:where([class~="elsa-not-prose"] *)) {
  margin-top: 1.25em;
}

.elsa-prose-base > :where(ol > li > *:last-child):not(:where([class~="elsa-not-prose"] *)) {
  margin-bottom: 1.25em;
}

.elsa-prose-base :where(ul ul, ul ol, ol ul, ol ol):not(:where([class~="elsa-not-prose"] *)) {
  margin-top: 0.75em;
  margin-bottom: 0.75em;
}

.elsa-prose-base :where(hr):not(:where([class~="elsa-not-prose"] *)) {
  margin-top: 3em;
  margin-bottom: 3em;
}

.elsa-prose-base :where(hr + *):not(:where([class~="elsa-not-prose"] *)) {
  margin-top: 0;
}

.elsa-prose-base :where(h2 + *):not(:where([class~="elsa-not-prose"] *)) {
  margin-top: 0;
}

.elsa-prose-base :where(h3 + *):not(:where([class~="elsa-not-prose"] *)) {
  margin-top: 0;
}

.elsa-prose-base :where(h4 + *):not(:where([class~="elsa-not-prose"] *)) {
  margin-top: 0;
}

.elsa-prose-base :where(table):not(:where([class~="elsa-not-prose"] *)) {
  font-size: 0.875em;
  line-height: 1.7142857;
}

.elsa-prose-base :where(thead th):not(:where([class~="elsa-not-prose"] *)) {
  padding-right: 0.5714286em;
  padding-bottom: 0.5714286em;
  padding-left: 0.5714286em;
}

.elsa-prose-base :where(thead th:first-child):not(:where([class~="elsa-not-prose"] *)) {
  padding-left: 0;
}

.elsa-prose-base :where(thead th:last-child):not(:where([class~="elsa-not-prose"] *)) {
  padding-right: 0;
}

.elsa-prose-base :where(tbody td):not(:where([class~="elsa-not-prose"] *)) {
  padding-top: 0.5714286em;
  padding-right: 0.5714286em;
  padding-bottom: 0.5714286em;
  padding-left: 0.5714286em;
}

.elsa-prose-base :where(tbody td:first-child):not(:where([class~="elsa-not-prose"] *)) {
  padding-left: 0;
}

.elsa-prose-base :where(tbody td:last-child):not(:where([class~="elsa-not-prose"] *)) {
  padding-right: 0;
}

.elsa-prose-base > :where(:first-child):not(:where([class~="elsa-not-prose"] *)) {
  margin-top: 0;
}

.elsa-prose-base > :where(:last-child):not(:where([class~="elsa-not-prose"] *)) {
  margin-bottom: 0;
}

.elsa-prose-lg {
  font-size: 1.125rem;
  line-height: 1.7777778;
}

.elsa-prose-lg :where(p):not(:where([class~="elsa-not-prose"] *)) {
  margin-top: 1.3333333em;
  margin-bottom: 1.3333333em;
}

.elsa-prose-lg :where([class~="lead"]):not(:where([class~="elsa-not-prose"] *)) {
  font-size: 1.2222222em;
  line-height: 1.4545455;
  margin-top: 1.0909091em;
  margin-bottom: 1.0909091em;
}

.elsa-prose-lg :where(blockquote):not(:where([class~="elsa-not-prose"] *)) {
  margin-top: 1.6666667em;
  margin-bottom: 1.6666667em;
  padding-left: 1em;
}

.elsa-prose-lg :where(h1):not(:where([class~="elsa-not-prose"] *)) {
  font-size: 2.6666667em;
  margin-top: 0;
  margin-bottom: 0.8333333em;
  line-height: 1;
}

.elsa-prose-lg :where(h2):not(:where([class~="elsa-not-prose"] *)) {
  font-size: 1.6666667em;
  margin-top: 1.8666667em;
  margin-bottom: 1.0666667em;
  line-height: 1.3333333;
}

.elsa-prose-lg :where(h3):not(:where([class~="elsa-not-prose"] *)) {
  font-size: 1.3333333em;
  margin-top: 1.6666667em;
  margin-bottom: 0.6666667em;
  line-height: 1.5;
}

.elsa-prose-lg :where(h4):not(:where([class~="elsa-not-prose"] *)) {
  margin-top: 1.7777778em;
  margin-bottom: 0.4444444em;
  line-height: 1.5555556;
}

.elsa-prose-lg :where(img):not(:where([class~="elsa-not-prose"] *)) {
  margin-top: 1.7777778em;
  margin-bottom: 1.7777778em;
}

.elsa-prose-lg :where(video):not(:where([class~="elsa-not-prose"] *)) {
  margin-top: 1.7777778em;
  margin-bottom: 1.7777778em;
}

.elsa-prose-lg :where(figure):not(:where([class~="elsa-not-prose"] *)) {
  margin-top: 1.7777778em;
  margin-bottom: 1.7777778em;
}

.elsa-prose-lg :where(figure > *):not(:where([class~="elsa-not-prose"] *)) {
  margin-top: 0;
  margin-bottom: 0;
}

.elsa-prose-lg :where(figcaption):not(:where([class~="elsa-not-prose"] *)) {
  font-size: 0.8888889em;
  line-height: 1.5;
  margin-top: 1em;
}

.elsa-prose-lg :where(code):not(:where([class~="elsa-not-prose"] *)) {
  font-size: 0.8888889em;
}

.elsa-prose-lg :where(h2 code):not(:where([class~="elsa-not-prose"] *)) {
  font-size: 0.8666667em;
}

.elsa-prose-lg :where(h3 code):not(:where([class~="elsa-not-prose"] *)) {
  font-size: 0.875em;
}

.elsa-prose-lg :where(pre):not(:where([class~="elsa-not-prose"] *)) {
  font-size: 0.8888889em;
  line-height: 1.75;
  margin-top: 2em;
  margin-bottom: 2em;
  border-radius: 0.375rem;
  padding-top: 1em;
  padding-right: 1.5em;
  padding-bottom: 1em;
  padding-left: 1.5em;
}

.elsa-prose-lg :where(ol):not(:where([class~="elsa-not-prose"] *)) {
  padding-left: 1.5555556em;
}

.elsa-prose-lg :where(ul):not(:where([class~="elsa-not-prose"] *)) {
  padding-left: 1.5555556em;
}

.elsa-prose-lg :where(li):not(:where([class~="elsa-not-prose"] *)) {
  margin-top: 0.6666667em;
  margin-bottom: 0.6666667em;
}

.elsa-prose-lg :where(ol > li):not(:where([class~="elsa-not-prose"] *)) {
  padding-left: 0.4444444em;
}

.elsa-prose-lg :where(ul > li):not(:where([class~="elsa-not-prose"] *)) {
  padding-left: 0.4444444em;
}

.elsa-prose-lg > :where(ul > li p):not(:where([class~="elsa-not-prose"] *)) {
  margin-top: 0.8888889em;
  margin-bottom: 0.8888889em;
}

.elsa-prose-lg > :where(ul > li > *:first-child):not(:where([class~="elsa-not-prose"] *)) {
  margin-top: 1.3333333em;
}

.elsa-prose-lg > :where(ul > li > *:last-child):not(:where([class~="elsa-not-prose"] *)) {
  margin-bottom: 1.3333333em;
}

.elsa-prose-lg > :where(ol > li > *:first-child):not(:where([class~="elsa-not-prose"] *)) {
  margin-top: 1.3333333em;
}

.elsa-prose-lg > :where(ol > li > *:last-child):not(:where([class~="elsa-not-prose"] *)) {
  margin-bottom: 1.3333333em;
}

.elsa-prose-lg :where(ul ul, ul ol, ol ul, ol ol):not(:where([class~="elsa-not-prose"] *)) {
  margin-top: 0.8888889em;
  margin-bottom: 0.8888889em;
}

.elsa-prose-lg :where(hr):not(:where([class~="elsa-not-prose"] *)) {
  margin-top: 3.1111111em;
  margin-bottom: 3.1111111em;
}

.elsa-prose-lg :where(hr + *):not(:where([class~="elsa-not-prose"] *)) {
  margin-top: 0;
}

.elsa-prose-lg :where(h2 + *):not(:where([class~="elsa-not-prose"] *)) {
  margin-top: 0;
}

.elsa-prose-lg :where(h3 + *):not(:where([class~="elsa-not-prose"] *)) {
  margin-top: 0;
}

.elsa-prose-lg :where(h4 + *):not(:where([class~="elsa-not-prose"] *)) {
  margin-top: 0;
}

.elsa-prose-lg :where(table):not(:where([class~="elsa-not-prose"] *)) {
  font-size: 0.8888889em;
  line-height: 1.5;
}

.elsa-prose-lg :where(thead th):not(:where([class~="elsa-not-prose"] *)) {
  padding-right: 0.75em;
  padding-bottom: 0.75em;
  padding-left: 0.75em;
}

.elsa-prose-lg :where(thead th:first-child):not(:where([class~="elsa-not-prose"] *)) {
  padding-left: 0;
}

.elsa-prose-lg :where(thead th:last-child):not(:where([class~="elsa-not-prose"] *)) {
  padding-right: 0;
}

.elsa-prose-lg :where(tbody td):not(:where([class~="elsa-not-prose"] *)) {
  padding-top: 0.75em;
  padding-right: 0.75em;
  padding-bottom: 0.75em;
  padding-left: 0.75em;
}

.elsa-prose-lg :where(tbody td:first-child):not(:where([class~="elsa-not-prose"] *)) {
  padding-left: 0;
}

.elsa-prose-lg :where(tbody td:last-child):not(:where([class~="elsa-not-prose"] *)) {
  padding-right: 0;
}

.elsa-prose-lg > :where(:first-child):not(:where([class~="elsa-not-prose"] *)) {
  margin-top: 0;
}

.elsa-prose-lg > :where(:last-child):not(:where([class~="elsa-not-prose"] *)) {
  margin-bottom: 0;
}

.elsa-prose-xl {
  font-size: 1.25rem;
  line-height: 1.8;
}

.elsa-prose-xl :where(p):not(:where([class~="elsa-not-prose"] *)) {
  margin-top: 1.2em;
  margin-bottom: 1.2em;
}

.elsa-prose-xl :where([class~="lead"]):not(:where([class~="elsa-not-prose"] *)) {
  font-size: 1.2em;
  line-height: 1.5;
  margin-top: 1em;
  margin-bottom: 1em;
}

.elsa-prose-xl :where(blockquote):not(:where([class~="elsa-not-prose"] *)) {
  margin-top: 1.6em;
  margin-bottom: 1.6em;
  padding-left: 1.0666667em;
}

.elsa-prose-xl :where(h1):not(:where([class~="elsa-not-prose"] *)) {
  font-size: 2.8em;
  margin-top: 0;
  margin-bottom: 0.8571429em;
  line-height: 1;
}

.elsa-prose-xl :where(h2):not(:where([class~="elsa-not-prose"] *)) {
  font-size: 1.8em;
  margin-top: 1.5555556em;
  margin-bottom: 0.8888889em;
  line-height: 1.1111111;
}

.elsa-prose-xl :where(h3):not(:where([class~="elsa-not-prose"] *)) {
  font-size: 1.5em;
  margin-top: 1.6em;
  margin-bottom: 0.6666667em;
  line-height: 1.3333333;
}

.elsa-prose-xl :where(h4):not(:where([class~="elsa-not-prose"] *)) {
  margin-top: 1.8em;
  margin-bottom: 0.6em;
  line-height: 1.6;
}

.elsa-prose-xl :where(img):not(:where([class~="elsa-not-prose"] *)) {
  margin-top: 2em;
  margin-bottom: 2em;
}

.elsa-prose-xl :where(video):not(:where([class~="elsa-not-prose"] *)) {
  margin-top: 2em;
  margin-bottom: 2em;
}

.elsa-prose-xl :where(figure):not(:where([class~="elsa-not-prose"] *)) {
  margin-top: 2em;
  margin-bottom: 2em;
}

.elsa-prose-xl :where(figure > *):not(:where([class~="elsa-not-prose"] *)) {
  margin-top: 0;
  margin-bottom: 0;
}

.elsa-prose-xl :where(figcaption):not(:where([class~="elsa-not-prose"] *)) {
  font-size: 0.9em;
  line-height: 1.5555556;
  margin-top: 1em;
}

.elsa-prose-xl :where(code):not(:where([class~="elsa-not-prose"] *)) {
  font-size: 0.9em;
}

.elsa-prose-xl :where(h2 code):not(:where([class~="elsa-not-prose"] *)) {
  font-size: 0.8611111em;
}

.elsa-prose-xl :where(h3 code):not(:where([class~="elsa-not-prose"] *)) {
  font-size: 0.9em;
}

.elsa-prose-xl :where(pre):not(:where([class~="elsa-not-prose"] *)) {
  font-size: 0.9em;
  line-height: 1.7777778;
  margin-top: 2em;
  margin-bottom: 2em;
  border-radius: 0.5rem;
  padding-top: 1.1111111em;
  padding-right: 1.3333333em;
  padding-bottom: 1.1111111em;
  padding-left: 1.3333333em;
}

.elsa-prose-xl :where(ol):not(:where([class~="elsa-not-prose"] *)) {
  padding-left: 1.6em;
}

.elsa-prose-xl :where(ul):not(:where([class~="elsa-not-prose"] *)) {
  padding-left: 1.6em;
}

.elsa-prose-xl :where(li):not(:where([class~="elsa-not-prose"] *)) {
  margin-top: 0.6em;
  margin-bottom: 0.6em;
}

.elsa-prose-xl :where(ol > li):not(:where([class~="elsa-not-prose"] *)) {
  padding-left: 0.4em;
}

.elsa-prose-xl :where(ul > li):not(:where([class~="elsa-not-prose"] *)) {
  padding-left: 0.4em;
}

.elsa-prose-xl > :where(ul > li p):not(:where([class~="elsa-not-prose"] *)) {
  margin-top: 0.8em;
  margin-bottom: 0.8em;
}

.elsa-prose-xl > :where(ul > li > *:first-child):not(:where([class~="elsa-not-prose"] *)) {
  margin-top: 1.2em;
}

.elsa-prose-xl > :where(ul > li > *:last-child):not(:where([class~="elsa-not-prose"] *)) {
  margin-bottom: 1.2em;
}

.elsa-prose-xl > :where(ol > li > *:first-child):not(:where([class~="elsa-not-prose"] *)) {
  margin-top: 1.2em;
}

.elsa-prose-xl > :where(ol > li > *:last-child):not(:where([class~="elsa-not-prose"] *)) {
  margin-bottom: 1.2em;
}

.elsa-prose-xl :where(ul ul, ul ol, ol ul, ol ol):not(:where([class~="elsa-not-prose"] *)) {
  margin-top: 0.8em;
  margin-bottom: 0.8em;
}

.elsa-prose-xl :where(hr):not(:where([class~="elsa-not-prose"] *)) {
  margin-top: 2.8em;
  margin-bottom: 2.8em;
}

.elsa-prose-xl :where(hr + *):not(:where([class~="elsa-not-prose"] *)) {
  margin-top: 0;
}

.elsa-prose-xl :where(h2 + *):not(:where([class~="elsa-not-prose"] *)) {
  margin-top: 0;
}

.elsa-prose-xl :where(h3 + *):not(:where([class~="elsa-not-prose"] *)) {
  margin-top: 0;
}

.elsa-prose-xl :where(h4 + *):not(:where([class~="elsa-not-prose"] *)) {
  margin-top: 0;
}

.elsa-prose-xl :where(table):not(:where([class~="elsa-not-prose"] *)) {
  font-size: 0.9em;
  line-height: 1.5555556;
}

.elsa-prose-xl :where(thead th):not(:where([class~="elsa-not-prose"] *)) {
  padding-right: 0.6666667em;
  padding-bottom: 0.8888889em;
  padding-left: 0.6666667em;
}

.elsa-prose-xl :where(thead th:first-child):not(:where([class~="elsa-not-prose"] *)) {
  padding-left: 0;
}

.elsa-prose-xl :where(thead th:last-child):not(:where([class~="elsa-not-prose"] *)) {
  padding-right: 0;
}

.elsa-prose-xl :where(tbody td):not(:where([class~="elsa-not-prose"] *)) {
  padding-top: 0.8888889em;
  padding-right: 0.6666667em;
  padding-bottom: 0.8888889em;
  padding-left: 0.6666667em;
}

.elsa-prose-xl :where(tbody td:first-child):not(:where([class~="elsa-not-prose"] *)) {
  padding-left: 0;
}

.elsa-prose-xl :where(tbody td:last-child):not(:where([class~="elsa-not-prose"] *)) {
  padding-right: 0;
}

.elsa-prose-xl > :where(:first-child):not(:where([class~="elsa-not-prose"] *)) {
  margin-top: 0;
}

.elsa-prose-xl > :where(:last-child):not(:where([class~="elsa-not-prose"] *)) {
  margin-bottom: 0;
}

.elsa-prose-2xl {
  font-size: 1.5rem;
  line-height: 1.6666667;
}

.elsa-prose-2xl :where(p):not(:where([class~="elsa-not-prose"] *)) {
  margin-top: 1.3333333em;
  margin-bottom: 1.3333333em;
}

.elsa-prose-2xl :where([class~="lead"]):not(:where([class~="elsa-not-prose"] *)) {
  font-size: 1.25em;
  line-height: 1.4666667;
  margin-top: 1.0666667em;
  margin-bottom: 1.0666667em;
}

.elsa-prose-2xl :where(blockquote):not(:where([class~="elsa-not-prose"] *)) {
  margin-top: 1.7777778em;
  margin-bottom: 1.7777778em;
  padding-left: 1.1111111em;
}

.elsa-prose-2xl :where(h1):not(:where([class~="elsa-not-prose"] *)) {
  font-size: 2.6666667em;
  margin-top: 0;
  margin-bottom: 0.875em;
  line-height: 1;
}

.elsa-prose-2xl :where(h2):not(:where([class~="elsa-not-prose"] *)) {
  font-size: 2em;
  margin-top: 1.5em;
  margin-bottom: 0.8333333em;
  line-height: 1.0833333;
}

.elsa-prose-2xl :where(h3):not(:where([class~="elsa-not-prose"] *)) {
  font-size: 1.5em;
  margin-top: 1.5555556em;
  margin-bottom: 0.6666667em;
  line-height: 1.2222222;
}

.elsa-prose-2xl :where(h4):not(:where([class~="elsa-not-prose"] *)) {
  margin-top: 1.6666667em;
  margin-bottom: 0.6666667em;
  line-height: 1.5;
}

.elsa-prose-2xl :where(img):not(:where([class~="elsa-not-prose"] *)) {
  margin-top: 2em;
  margin-bottom: 2em;
}

.elsa-prose-2xl :where(video):not(:where([class~="elsa-not-prose"] *)) {
  margin-top: 2em;
  margin-bottom: 2em;
}

.elsa-prose-2xl :where(figure):not(:where([class~="elsa-not-prose"] *)) {
  margin-top: 2em;
  margin-bottom: 2em;
}

.elsa-prose-2xl :where(figure > *):not(:where([class~="elsa-not-prose"] *)) {
  margin-top: 0;
  margin-bottom: 0;
}

.elsa-prose-2xl :where(figcaption):not(:where([class~="elsa-not-prose"] *)) {
  font-size: 0.8333333em;
  line-height: 1.6;
  margin-top: 1em;
}

.elsa-prose-2xl :where(code):not(:where([class~="elsa-not-prose"] *)) {
  font-size: 0.8333333em;
}

.elsa-prose-2xl :where(h2 code):not(:where([class~="elsa-not-prose"] *)) {
  font-size: 0.875em;
}

.elsa-prose-2xl :where(h3 code):not(:where([class~="elsa-not-prose"] *)) {
  font-size: 0.8888889em;
}

.elsa-prose-2xl :where(pre):not(:where([class~="elsa-not-prose"] *)) {
  font-size: 0.8333333em;
  line-height: 1.8;
  margin-top: 2em;
  margin-bottom: 2em;
  border-radius: 0.5rem;
  padding-top: 1.2em;
  padding-right: 1.6em;
  padding-bottom: 1.2em;
  padding-left: 1.6em;
}

.elsa-prose-2xl :where(ol):not(:where([class~="elsa-not-prose"] *)) {
  padding-left: 1.5833333em;
}

.elsa-prose-2xl :where(ul):not(:where([class~="elsa-not-prose"] *)) {
  padding-left: 1.5833333em;
}

.elsa-prose-2xl :where(li):not(:where([class~="elsa-not-prose"] *)) {
  margin-top: 0.5em;
  margin-bottom: 0.5em;
}

.elsa-prose-2xl :where(ol > li):not(:where([class~="elsa-not-prose"] *)) {
  padding-left: 0.4166667em;
}

.elsa-prose-2xl :where(ul > li):not(:where([class~="elsa-not-prose"] *)) {
  padding-left: 0.4166667em;
}

.elsa-prose-2xl > :where(ul > li p):not(:where([class~="elsa-not-prose"] *)) {
  margin-top: 0.8333333em;
  margin-bottom: 0.8333333em;
}

.elsa-prose-2xl > :where(ul > li > *:first-child):not(:where([class~="elsa-not-prose"] *)) {
  margin-top: 1.3333333em;
}

.elsa-prose-2xl > :where(ul > li > *:last-child):not(:where([class~="elsa-not-prose"] *)) {
  margin-bottom: 1.3333333em;
}

.elsa-prose-2xl > :where(ol > li > *:first-child):not(:where([class~="elsa-not-prose"] *)) {
  margin-top: 1.3333333em;
}

.elsa-prose-2xl > :where(ol > li > *:last-child):not(:where([class~="elsa-not-prose"] *)) {
  margin-bottom: 1.3333333em;
}

.elsa-prose-2xl :where(ul ul, ul ol, ol ul, ol ol):not(:where([class~="elsa-not-prose"] *)) {
  margin-top: 0.6666667em;
  margin-bottom: 0.6666667em;
}

.elsa-prose-2xl :where(hr):not(:where([class~="elsa-not-prose"] *)) {
  margin-top: 3em;
  margin-bottom: 3em;
}

.elsa-prose-2xl :where(hr + *):not(:where([class~="elsa-not-prose"] *)) {
  margin-top: 0;
}

.elsa-prose-2xl :where(h2 + *):not(:where([class~="elsa-not-prose"] *)) {
  margin-top: 0;
}

.elsa-prose-2xl :where(h3 + *):not(:where([class~="elsa-not-prose"] *)) {
  margin-top: 0;
}

.elsa-prose-2xl :where(h4 + *):not(:where([class~="elsa-not-prose"] *)) {
  margin-top: 0;
}

.elsa-prose-2xl :where(table):not(:where([class~="elsa-not-prose"] *)) {
  font-size: 0.8333333em;
  line-height: 1.4;
}

.elsa-prose-2xl :where(thead th):not(:where([class~="elsa-not-prose"] *)) {
  padding-right: 0.6em;
  padding-bottom: 0.8em;
  padding-left: 0.6em;
}

.elsa-prose-2xl :where(thead th:first-child):not(:where([class~="elsa-not-prose"] *)) {
  padding-left: 0;
}

.elsa-prose-2xl :where(thead th:last-child):not(:where([class~="elsa-not-prose"] *)) {
  padding-right: 0;
}

.elsa-prose-2xl :where(tbody td):not(:where([class~="elsa-not-prose"] *)) {
  padding-top: 0.8em;
  padding-right: 0.6em;
  padding-bottom: 0.8em;
  padding-left: 0.6em;
}

.elsa-prose-2xl :where(tbody td:first-child):not(:where([class~="elsa-not-prose"] *)) {
  padding-left: 0;
}

.elsa-prose-2xl :where(tbody td:last-child):not(:where([class~="elsa-not-prose"] *)) {
  padding-right: 0;
}

.elsa-prose-2xl > :where(:first-child):not(:where([class~="elsa-not-prose"] *)) {
  margin-top: 0;
}

.elsa-prose-2xl > :where(:last-child):not(:where([class~="elsa-not-prose"] *)) {
  margin-bottom: 0;
}

.elsa-prose-invert {
  --tw-prose-body: var(--tw-prose-invert-body);
  --tw-prose-headings: var(--tw-prose-invert-headings);
  --tw-prose-lead: var(--tw-prose-invert-lead);
  --tw-prose-links: var(--tw-prose-invert-links);
  --tw-prose-bold: var(--tw-prose-invert-bold);
  --tw-prose-counters: var(--tw-prose-invert-counters);
  --tw-prose-bullets: var(--tw-prose-invert-bullets);
  --tw-prose-hr: var(--tw-prose-invert-hr);
  --tw-prose-quotes: var(--tw-prose-invert-quotes);
  --tw-prose-quote-borders: var(--tw-prose-invert-quote-borders);
  --tw-prose-captions: var(--tw-prose-invert-captions);
  --tw-prose-code: var(--tw-prose-invert-code);
  --tw-prose-pre-code: var(--tw-prose-invert-pre-code);
  --tw-prose-pre-bg: var(--tw-prose-invert-pre-bg);
  --tw-prose-th-borders: var(--tw-prose-invert-th-borders);
  --tw-prose-td-borders: var(--tw-prose-invert-td-borders);
}

.elsa-prose-slate {
  --tw-prose-body: #334155;
  --tw-prose-headings: #0f172a;
  --tw-prose-lead: #475569;
  --tw-prose-links: #0f172a;
  --tw-prose-bold: #0f172a;
  --tw-prose-counters: #64748b;
  --tw-prose-bullets: #cbd5e1;
  --tw-prose-hr: #e2e8f0;
  --tw-prose-quotes: #0f172a;
  --tw-prose-quote-borders: #e2e8f0;
  --tw-prose-captions: #64748b;
  --tw-prose-code: #0f172a;
  --tw-prose-pre-code: #e2e8f0;
  --tw-prose-pre-bg: #1e293b;
  --tw-prose-th-borders: #cbd5e1;
  --tw-prose-td-borders: #e2e8f0;
  --tw-prose-invert-body: #cbd5e1;
  --tw-prose-invert-headings: #fff;
  --tw-prose-invert-lead: #94a3b8;
  --tw-prose-invert-links: #fff;
  --tw-prose-invert-bold: #fff;
  --tw-prose-invert-counters: #94a3b8;
  --tw-prose-invert-bullets: #475569;
  --tw-prose-invert-hr: #334155;
  --tw-prose-invert-quotes: #f1f5f9;
  --tw-prose-invert-quote-borders: #334155;
  --tw-prose-invert-captions: #94a3b8;
  --tw-prose-invert-code: #fff;
  --tw-prose-invert-pre-code: #cbd5e1;
  --tw-prose-invert-pre-bg: rgb(0 0 0 / 50%);
  --tw-prose-invert-th-borders: #475569;
  --tw-prose-invert-td-borders: #334155;
}

.elsa-prose-gray {
  --tw-prose-body: #374151;
  --tw-prose-headings: #111827;
  --tw-prose-lead: #4b5563;
  --tw-prose-links: #111827;
  --tw-prose-bold: #111827;
  --tw-prose-counters: #6b7280;
  --tw-prose-bullets: #d1d5db;
  --tw-prose-hr: #e5e7eb;
  --tw-prose-quotes: #111827;
  --tw-prose-quote-borders: #e5e7eb;
  --tw-prose-captions: #6b7280;
  --tw-prose-code: #111827;
  --tw-prose-pre-code: #e5e7eb;
  --tw-prose-pre-bg: #1f2937;
  --tw-prose-th-borders: #d1d5db;
  --tw-prose-td-borders: #e5e7eb;
  --tw-prose-invert-body: #d1d5db;
  --tw-prose-invert-headings: #fff;
  --tw-prose-invert-lead: #9ca3af;
  --tw-prose-invert-links: #fff;
  --tw-prose-invert-bold: #fff;
  --tw-prose-invert-counters: #9ca3af;
  --tw-prose-invert-bullets: #4b5563;
  --tw-prose-invert-hr: #374151;
  --tw-prose-invert-quotes: #f3f4f6;
  --tw-prose-invert-quote-borders: #374151;
  --tw-prose-invert-captions: #9ca3af;
  --tw-prose-invert-code: #fff;
  --tw-prose-invert-pre-code: #d1d5db;
  --tw-prose-invert-pre-bg: rgb(0 0 0 / 50%);
  --tw-prose-invert-th-borders: #4b5563;
  --tw-prose-invert-td-borders: #374151;
}

.elsa-prose-zinc {
  --tw-prose-body: #3f3f46;
  --tw-prose-headings: #18181b;
  --tw-prose-lead: #52525b;
  --tw-prose-links: #18181b;
  --tw-prose-bold: #18181b;
  --tw-prose-counters: #71717a;
  --tw-prose-bullets: #d4d4d8;
  --tw-prose-hr: #e4e4e7;
  --tw-prose-quotes: #18181b;
  --tw-prose-quote-borders: #e4e4e7;
  --tw-prose-captions: #71717a;
  --tw-prose-code: #18181b;
  --tw-prose-pre-code: #e4e4e7;
  --tw-prose-pre-bg: #27272a;
  --tw-prose-th-borders: #d4d4d8;
  --tw-prose-td-borders: #e4e4e7;
  --tw-prose-invert-body: #d4d4d8;
  --tw-prose-invert-headings: #fff;
  --tw-prose-invert-lead: #a1a1aa;
  --tw-prose-invert-links: #fff;
  --tw-prose-invert-bold: #fff;
  --tw-prose-invert-counters: #a1a1aa;
  --tw-prose-invert-bullets: #52525b;
  --tw-prose-invert-hr: #3f3f46;
  --tw-prose-invert-quotes: #f4f4f5;
  --tw-prose-invert-quote-borders: #3f3f46;
  --tw-prose-invert-captions: #a1a1aa;
  --tw-prose-invert-code: #fff;
  --tw-prose-invert-pre-code: #d4d4d8;
  --tw-prose-invert-pre-bg: rgb(0 0 0 / 50%);
  --tw-prose-invert-th-borders: #52525b;
  --tw-prose-invert-td-borders: #3f3f46;
}

.elsa-prose-neutral {
  --tw-prose-body: #404040;
  --tw-prose-headings: #171717;
  --tw-prose-lead: #525252;
  --tw-prose-links: #171717;
  --tw-prose-bold: #171717;
  --tw-prose-counters: #737373;
  --tw-prose-bullets: #d4d4d4;
  --tw-prose-hr: #e5e5e5;
  --tw-prose-quotes: #171717;
  --tw-prose-quote-borders: #e5e5e5;
  --tw-prose-captions: #737373;
  --tw-prose-code: #171717;
  --tw-prose-pre-code: #e5e5e5;
  --tw-prose-pre-bg: #262626;
  --tw-prose-th-borders: #d4d4d4;
  --tw-prose-td-borders: #e5e5e5;
  --tw-prose-invert-body: #d4d4d4;
  --tw-prose-invert-headings: #fff;
  --tw-prose-invert-lead: #a3a3a3;
  --tw-prose-invert-links: #fff;
  --tw-prose-invert-bold: #fff;
  --tw-prose-invert-counters: #a3a3a3;
  --tw-prose-invert-bullets: #525252;
  --tw-prose-invert-hr: #404040;
  --tw-prose-invert-quotes: #f5f5f5;
  --tw-prose-invert-quote-borders: #404040;
  --tw-prose-invert-captions: #a3a3a3;
  --tw-prose-invert-code: #fff;
  --tw-prose-invert-pre-code: #d4d4d4;
  --tw-prose-invert-pre-bg: rgb(0 0 0 / 50%);
  --tw-prose-invert-th-borders: #525252;
  --tw-prose-invert-td-borders: #404040;
}

.elsa-prose-stone {
  --tw-prose-body: #44403c;
  --tw-prose-headings: #1c1917;
  --tw-prose-lead: #57534e;
  --tw-prose-links: #1c1917;
  --tw-prose-bold: #1c1917;
  --tw-prose-counters: #78716c;
  --tw-prose-bullets: #d6d3d1;
  --tw-prose-hr: #e7e5e4;
  --tw-prose-quotes: #1c1917;
  --tw-prose-quote-borders: #e7e5e4;
  --tw-prose-captions: #78716c;
  --tw-prose-code: #1c1917;
  --tw-prose-pre-code: #e7e5e4;
  --tw-prose-pre-bg: #292524;
  --tw-prose-th-borders: #d6d3d1;
  --tw-prose-td-borders: #e7e5e4;
  --tw-prose-invert-body: #d6d3d1;
  --tw-prose-invert-headings: #fff;
  --tw-prose-invert-lead: #a8a29e;
  --tw-prose-invert-links: #fff;
  --tw-prose-invert-bold: #fff;
  --tw-prose-invert-counters: #a8a29e;
  --tw-prose-invert-bullets: #57534e;
  --tw-prose-invert-hr: #44403c;
  --tw-prose-invert-quotes: #f5f5f4;
  --tw-prose-invert-quote-borders: #44403c;
  --tw-prose-invert-captions: #a8a29e;
  --tw-prose-invert-code: #fff;
  --tw-prose-invert-pre-code: #d6d3d1;
  --tw-prose-invert-pre-bg: rgb(0 0 0 / 50%);
  --tw-prose-invert-th-borders: #57534e;
  --tw-prose-invert-td-borders: #44403c;
}

.elsa-prose-red {
  --tw-prose-links: #dc2626;
  --tw-prose-invert-links: #ef4444;
}

.elsa-prose-orange {
  --tw-prose-links: #ea580c;
  --tw-prose-invert-links: #f97316;
}

.elsa-prose-amber {
  --tw-prose-links: #d97706;
  --tw-prose-invert-links: #f59e0b;
}

.elsa-prose-yellow {
  --tw-prose-links: #ca8a04;
  --tw-prose-invert-links: #eab308;
}

.elsa-prose-lime {
  --tw-prose-links: #65a30d;
  --tw-prose-invert-links: #84cc16;
}

.elsa-prose-green {
  --tw-prose-links: #16a34a;
  --tw-prose-invert-links: #22c55e;
}

.elsa-prose-emerald {
  --tw-prose-links: #059669;
  --tw-prose-invert-links: #10b981;
}

.elsa-prose-teal {
  --tw-prose-links: #0d9488;
  --tw-prose-invert-links: #14b8a6;
}

.elsa-prose-cyan {
  --tw-prose-links: #0891b2;
  --tw-prose-invert-links: #06b6d4;
}

.elsa-prose-sky {
  --tw-prose-links: #0284c7;
  --tw-prose-invert-links: #0ea5e9;
}

.elsa-prose-blue {
  --tw-prose-links: #2563eb;
  --tw-prose-invert-links: #3b82f6;
}

.elsa-prose-indigo {
  --tw-prose-links: #4f46e5;
  --tw-prose-invert-links: #6366f1;
}

.elsa-prose-violet {
  --tw-prose-links: #7c3aed;
  --tw-prose-invert-links: #8b5cf6;
}

.elsa-prose-purple {
  --tw-prose-links: #9333ea;
  --tw-prose-invert-links: #a855f7;
}

.elsa-prose-fuchsia {
  --tw-prose-links: #c026d3;
  --tw-prose-invert-links: #d946ef;
}

.elsa-prose-pink {
  --tw-prose-links: #db2777;
  --tw-prose-invert-links: #ec4899;
}

.elsa-prose-rose {
  --tw-prose-links: #e11d48;
  --tw-prose-invert-links: #f43f5e;
}

elsa-studio-root .elsa-sr-only {
  position: absolute;
  width: 1px;
  height: 1px;
  padding: 0;
  margin: -1px;
  overflow: hidden;
  clip: rect(0, 0, 0, 0);
  white-space: nowrap;
  border-width: 0;
}

elsa-studio-root .elsa-pointer-events-none {
  pointer-events: none;
}

elsa-studio-root .elsa-pointer-events-auto {
  pointer-events: auto;
}

elsa-studio-root .elsa-fixed {
  position: fixed;
}

elsa-studio-root .elsa-absolute {
  position: absolute;
}

elsa-studio-root .elsa-relative {
  position: relative;
}

elsa-studio-root .elsa-inset-0 {
  top: 0px;
  right: 0px;
  bottom: 0px;
  left: 0px;
}

elsa-studio-root .elsa-inset-y-0 {
  top: 0px;
  bottom: 0px;
}

elsa-studio-root .elsa-right-44 {
  right: 11rem;
}

elsa-studio-root .elsa-right-60 {
  right: 15rem;
}

elsa-studio-root .elsa-right-7 {
  right: 1.75rem;
}

elsa-studio-root .elsa-top-0 {
  top: 0px;
}

elsa-studio-root .elsa-left-0 {
  left: 0px;
}

elsa-studio-root .elsa-right-0 {
  right: 0px;
}

elsa-studio-root .elsa-top-8 {
  top: 2rem;
}

elsa-studio-root .elsa-right-1 {
  right: 0.25rem;
}

elsa-studio-root .elsa-top-20 {
  top: 5rem;
}

elsa-studio-root .elsa-top-4 {
  top: 1rem;
}

elsa-studio-root .elsa-bottom-0 {
  bottom: 0px;
}

elsa-studio-root .elsa-right-2 {
  right: 0.5rem;
}

elsa-studio-root .elsa-bottom-2 {
  bottom: 0.5rem;
}

elsa-studio-root .elsa-left-2 {
  left: 0.5rem;
}

elsa-studio-root .elsa-bottom-10 {
  bottom: 2.5rem;
}

elsa-studio-root .elsa-right-12 {
  right: 3rem;
}

elsa-studio-root .elsa-right-28 {
  right: 7rem;
}

elsa-studio-root .elsa-left-4 {
  left: 1rem;
}

elsa-studio-root .elsa-right-10 {
  right: 2.5rem;
}

elsa-studio-root .elsa-z-10 {
  z-index: 10;
}

elsa-studio-root .elsa-z-0 {
  z-index: 0;
}

elsa-studio-root .elsa-z-20 {
  z-index: 20;
}

elsa-studio-root .elsa-col-span-4 {
  grid-column: span 4 / span 4;
}

elsa-studio-root .-elsa-m-3 {
  margin: -0.75rem;
}

elsa-studio-root .elsa-mx-3 {
  margin-left: 0.75rem;
  margin-right: 0.75rem;
}

elsa-studio-root .elsa-mx-auto {
  margin-left: auto;
  margin-right: auto;
}

elsa-studio-root .elsa-my-4 {
  margin-top: 1rem;
  margin-bottom: 1rem;
}

elsa-studio-root .-elsa-ml-1 {
  margin-left: -0.25rem;
}

elsa-studio-root .elsa-mr-2 {
  margin-right: 0.5rem;
}

elsa-studio-root .elsa-mt-1 {
  margin-top: 0.25rem;
}

elsa-studio-root .elsa-mt-2 {
  margin-top: 0.5rem;
}

elsa-studio-root .elsa-ml-3 {
  margin-left: 0.75rem;
}

elsa-studio-root .elsa-mr-3 {
  margin-right: 0.75rem;
}

elsa-studio-root .elsa-ml-2\.5 {
  margin-left: 0.625rem;
}

elsa-studio-root .elsa-ml-2 {
  margin-left: 0.5rem;
}

elsa-studio-root .elsa-mr-1 {
  margin-right: 0.25rem;
}

elsa-studio-root .elsa-mb-1 {
  margin-bottom: 0.25rem;
}

elsa-studio-root .elsa-ml-1 {
  margin-left: 0.25rem;
}

elsa-studio-root .-elsa-ml-px {
  margin-left: -1px;
}

elsa-studio-root .elsa-mt-3 {
  margin-top: 0.75rem;
}

elsa-studio-root .elsa-mt-4 {
  margin-top: 1rem;
}

elsa-studio-root .elsa-mt-8 {
  margin-top: 2rem;
}

elsa-studio-root .-elsa-mb-px {
  margin-bottom: -1px;
}

elsa-studio-root .elsa-ml-4 {
  margin-left: 1rem;
}

elsa-studio-root .elsa-mb-4 {
  margin-bottom: 1rem;
}

elsa-studio-root .elsa-mt-6 {
  margin-top: 1.5rem;
}

elsa-studio-root .elsa-mb-6 {
  margin-bottom: 1.5rem;
}

elsa-studio-root .elsa-ml-10 {
  margin-left: 2.5rem;
}

elsa-studio-root .elsa-mt-16 {
  margin-top: 4rem;
}

elsa-studio-root .elsa--mt-2 {
  margin-top: -0.5rem;
}

elsa-studio-root .elsa-mb-2 {
  margin-bottom: 0.5rem;
}

elsa-studio-root .-elsa-ml-0\.5 {
  margin-left: -0.125rem;
}

elsa-studio-root .elsa-mr-1\.5 {
  margin-right: 0.375rem;
}

elsa-studio-root .-elsa-ml-0 {
  margin-left: -0px;
}

elsa-studio-root .elsa-ml-0 {
  margin-left: 0px;
}

elsa-studio-root .-elsa-mr-1 {
  margin-right: -0.25rem;
}

elsa-studio-root .elsa-ml-3\.5 {
  margin-left: 0.875rem;
}

elsa-studio-root .elsa-ml-12 {
  margin-left: 3rem;
}

elsa-studio-root .-elsa-mb-8 {
  margin-bottom: -2rem;
}

elsa-studio-root .elsa-block {
  display: block;
}

elsa-studio-root .elsa-inline-block {
  display: inline-block;
}

elsa-studio-root .elsa-flex {
  display: flex;
}

elsa-studio-root .elsa-inline-flex {
  display: inline-flex;
}

elsa-studio-root .elsa-grid {
  display: grid;
}

elsa-studio-root .elsa-hidden {
  display: none;
}

elsa-studio-root .elsa-h-6 {
  height: 1.5rem;
}

elsa-studio-root .elsa-h-5 {
  height: 1.25rem;
}

elsa-studio-root .elsa-h-4 {
  height: 1rem;
}

elsa-studio-root .elsa-h-8 {
  height: 2rem;
}

elsa-studio-root .elsa-h-12 {
  height: 3rem;
}

elsa-studio-root .elsa-h-full {
  height: 100%;
}

elsa-studio-root .elsa-h-screen {
  height: 100vh;
}

elsa-studio-root .elsa-h-16 {
  height: 4rem;
}

elsa-studio-root .elsa-h-2 {
  height: 0.5rem;
}

elsa-studio-root .elsa-h-1\.5 {
  height: 0.375rem;
}

elsa-studio-root .elsa-h-1 {
  height: 0.25rem;
}

elsa-studio-root .elsa-min-h-screen {
  min-height: 100vh;
}

elsa-studio-root .elsa-w-6 {
  width: 1.5rem;
}

elsa-studio-root .elsa-w-full {
  width: 100%;
}

elsa-studio-root .elsa-w-5 {
  width: 1.25rem;
}

elsa-studio-root .elsa-w-4 {
  width: 1rem;
}

elsa-studio-root .elsa-w-8 {
  width: 2rem;
}

elsa-studio-root .elsa-w-48 {
  width: 12rem;
}

elsa-studio-root .elsa-w-56 {
  width: 14rem;
}

elsa-studio-root .elsa-w-12 {
  width: 3rem;
}

elsa-studio-root .elsa-w-screen {
  width: 100vw;
}

elsa-studio-root .elsa-w-0 {
  width: 0px;
}

elsa-studio-root .elsa-w-2 {
  width: 0.5rem;
}

elsa-studio-root .elsa-w-5\/12 {
  width: 41.666667%;
}

elsa-studio-root .elsa-w-24 {
  width: 6rem;
}

elsa-studio-root .elsa-w-3\/12 {
  width: 25%;
}

elsa-studio-root .elsa-w-8\/12 {
  width: 66.666667%;
}

elsa-studio-root .elsa-w-1\/12 {
  width: 8.333333%;
}

elsa-studio-root .elsa-w-0\.5 {
  width: 0.125rem;
}

elsa-studio-root .elsa-w-max {
  width: -webkit-max-content;
  width: -moz-max-content;
  width: max-content;
}

elsa-studio-root .elsa-w-1\.5 {
  width: 0.375rem;
}

elsa-studio-root .elsa-w-1 {
  width: 0.25rem;
}

elsa-studio-root .elsa-min-w-0 {
  min-width: 0px;
}

elsa-studio-root .elsa-min-w-full {
  min-width: 100%;
}

elsa-studio-root .elsa-max-w-2xl {
  max-width: 42rem;
}

elsa-studio-root .elsa-max-w-lg {
  max-width: 32rem;
}

elsa-studio-root .elsa-max-w-sm {
  max-width: 24rem;
}

elsa-studio-root .elsa-max-w-md {
  max-width: 28rem;
}

elsa-studio-root .elsa-max-w-4xl {
  max-width: 56rem;
}

elsa-studio-root .elsa-max-w-7xl {
  max-width: 80rem;
}

elsa-studio-root .elsa-max-w-xl {
  max-width: 36rem;
}

elsa-studio-root .elsa-max-w-prose {
  max-width: 65ch;
}

elsa-studio-root .elsa-flex-1 {
  flex: 1 1 0%;
}

elsa-studio-root .elsa-flex-shrink-0 {
  flex-shrink: 0;
}

elsa-studio-root .elsa-origin-top-right {
  transform-origin: top right;
}

elsa-studio-root .elsa-origin-top-left {
  transform-origin: top left;
}

elsa-studio-root .elsa-translate-x-full {
  --tw-translate-x: 100%;
  transform: translate(var(--tw-translate-x), var(--tw-translate-y)) rotate(var(--tw-rotate)) skewX(var(--tw-skew-x)) skewY(var(--tw-skew-y)) scaleX(var(--tw-scale-x)) scaleY(var(--tw-scale-y));
}

elsa-studio-root .elsa-translate-x-0 {
  --tw-translate-x: 0px;
  transform: translate(var(--tw-translate-x), var(--tw-translate-y)) rotate(var(--tw-rotate)) skewX(var(--tw-skew-x)) skewY(var(--tw-skew-y)) scaleX(var(--tw-scale-x)) scaleY(var(--tw-scale-y));
}

elsa-studio-root .elsa-translate-y-4 {
  --tw-translate-y: 1rem;
  transform: translate(var(--tw-translate-x), var(--tw-translate-y)) rotate(var(--tw-rotate)) skewX(var(--tw-skew-x)) skewY(var(--tw-skew-y)) scaleX(var(--tw-scale-x)) scaleY(var(--tw-scale-y));
}

elsa-studio-root .elsa-translate-y-0 {
  --tw-translate-y: 0px;
  transform: translate(var(--tw-translate-x), var(--tw-translate-y)) rotate(var(--tw-rotate)) skewX(var(--tw-skew-x)) skewY(var(--tw-skew-y)) scaleX(var(--tw-scale-x)) scaleY(var(--tw-scale-y));
}

elsa-studio-root .elsa-translate-y-2 {
  --tw-translate-y: 0.5rem;
  transform: translate(var(--tw-translate-x), var(--tw-translate-y)) rotate(var(--tw-rotate)) skewX(var(--tw-skew-x)) skewY(var(--tw-skew-y)) scaleX(var(--tw-scale-x)) scaleY(var(--tw-scale-y));
}

elsa-studio-root .elsa-rotate-180 {
  --tw-rotate: 180deg;
  transform: translate(var(--tw-translate-x), var(--tw-translate-y)) rotate(var(--tw-rotate)) skewX(var(--tw-skew-x)) skewY(var(--tw-skew-y)) scaleX(var(--tw-scale-x)) scaleY(var(--tw-scale-y));
}

elsa-studio-root .elsa-scale-95 {
  --tw-scale-x: .95;
  --tw-scale-y: .95;
  transform: translate(var(--tw-translate-x), var(--tw-translate-y)) rotate(var(--tw-rotate)) skewX(var(--tw-skew-x)) skewY(var(--tw-skew-y)) scaleX(var(--tw-scale-x)) scaleY(var(--tw-scale-y));
}

elsa-studio-root .elsa-scale-100 {
  --tw-scale-x: 1;
  --tw-scale-y: 1;
  transform: translate(var(--tw-translate-x), var(--tw-translate-y)) rotate(var(--tw-rotate)) skewX(var(--tw-skew-x)) skewY(var(--tw-skew-y)) scaleX(var(--tw-scale-x)) scaleY(var(--tw-scale-y));
}

elsa-studio-root .elsa-transform {
  transform: translate(var(--tw-translate-x), var(--tw-translate-y)) rotate(var(--tw-rotate)) skewX(var(--tw-skew-x)) skewY(var(--tw-skew-y)) scaleX(var(--tw-scale-x)) scaleY(var(--tw-scale-y));
}

@-webkit-keyframes elsa-spin {
  to {
    transform: rotate(360deg);
  }
}

@keyframes elsa-spin {
  to {
    transform: rotate(360deg);
  }
}

elsa-studio-root .elsa-animate-spin {
  -webkit-animation: elsa-spin 1s linear infinite;
          animation: elsa-spin 1s linear infinite;
}

elsa-studio-root .elsa-cursor-pointer {
  cursor: pointer;
}

elsa-studio-root .elsa-cursor-default {
  cursor: default;
}

elsa-studio-root .elsa-select-none {
  -webkit-user-select: none;
     -moz-user-select: none;
      -ms-user-select: none;
          user-select: none;
}

elsa-studio-root .elsa-grid-cols-1 {
  grid-template-columns: repeat(1, minmax(0, 1fr));
}

elsa-studio-root .elsa-grid-cols-2 {
  grid-template-columns: repeat(2, minmax(0, 1fr));
}

elsa-studio-root .elsa-grid-cols-4 {
  grid-template-columns: repeat(4, minmax(0, 1fr));
}

elsa-studio-root .elsa-flex-row {
  flex-direction: row;
}

elsa-studio-root .elsa-flex-row-reverse {
  flex-direction: row-reverse;
}

elsa-studio-root .elsa-flex-col {
  flex-direction: column;
}

elsa-studio-root .elsa-content-end {
  align-content: flex-end;
}

elsa-studio-root .elsa-items-start {
  align-items: flex-start;
}

elsa-studio-root .elsa-items-end {
  align-items: flex-end;
}

elsa-studio-root .elsa-items-center {
  align-items: center;
}

elsa-studio-root .elsa-items-baseline {
  align-items: baseline;
}

elsa-studio-root .elsa-justify-end {
  justify-content: flex-end;
}

elsa-studio-root .elsa-justify-center {
  justify-content: center;
}

elsa-studio-root .elsa-justify-between {
  justify-content: space-between;
}

elsa-studio-root .elsa-gap-6 {
  gap: 1.5rem;
}

elsa-studio-root .elsa-gap-y-6 {
  row-gap: 1.5rem;
}

elsa-studio-root .elsa-gap-x-4 {
  -moz-column-gap: 1rem;
       column-gap: 1rem;
}

elsa-studio-root .elsa-gap-y-8 {
  row-gap: 2rem;
}

elsa-studio-root .elsa-space-x-4 > :not([hidden]) ~ :not([hidden]) {
  --tw-space-x-reverse: 0;
  margin-right: calc(1rem * var(--tw-space-x-reverse));
  margin-left: calc(1rem * calc(1 - var(--tw-space-x-reverse)));
}

elsa-studio-root .elsa-space-x-8 > :not([hidden]) ~ :not([hidden]) {
  --tw-space-x-reverse: 0;
  margin-right: calc(2rem * var(--tw-space-x-reverse));
  margin-left: calc(2rem * calc(1 - var(--tw-space-x-reverse)));
}

elsa-studio-root .elsa-space-x-3 > :not([hidden]) ~ :not([hidden]) {
  --tw-space-x-reverse: 0;
  margin-right: calc(0.75rem * var(--tw-space-x-reverse));
  margin-left: calc(0.75rem * calc(1 - var(--tw-space-x-reverse)));
}

elsa-studio-root .elsa-space-y-8 > :not([hidden]) ~ :not([hidden]) {
  --tw-space-y-reverse: 0;
  margin-top: calc(2rem * calc(1 - var(--tw-space-y-reverse)));
  margin-bottom: calc(2rem * var(--tw-space-y-reverse));
}

elsa-studio-root .elsa-space-y-1 > :not([hidden]) ~ :not([hidden]) {
  --tw-space-y-reverse: 0;
  margin-top: calc(0.25rem * calc(1 - var(--tw-space-y-reverse)));
  margin-bottom: calc(0.25rem * var(--tw-space-y-reverse));
}

elsa-studio-root .elsa-space-x-10 > :not([hidden]) ~ :not([hidden]) {
  --tw-space-x-reverse: 0;
  margin-right: calc(2.5rem * var(--tw-space-x-reverse));
  margin-left: calc(2.5rem * calc(1 - var(--tw-space-x-reverse)));
}

elsa-studio-root .elsa-space-y-3 > :not([hidden]) ~ :not([hidden]) {
  --tw-space-y-reverse: 0;
  margin-top: calc(0.75rem * calc(1 - var(--tw-space-y-reverse)));
  margin-bottom: calc(0.75rem * var(--tw-space-y-reverse));
}

elsa-studio-root .elsa-space-y-4 > :not([hidden]) ~ :not([hidden]) {
  --tw-space-y-reverse: 0;
  margin-top: calc(1rem * calc(1 - var(--tw-space-y-reverse)));
  margin-bottom: calc(1rem * var(--tw-space-y-reverse));
}

elsa-studio-root .elsa-space-y-6 > :not([hidden]) ~ :not([hidden]) {
  --tw-space-y-reverse: 0;
  margin-top: calc(1.5rem * calc(1 - var(--tw-space-y-reverse)));
  margin-bottom: calc(1.5rem * var(--tw-space-y-reverse));
}

elsa-studio-root .elsa-divide-y > :not([hidden]) ~ :not([hidden]) {
  --tw-divide-y-reverse: 0;
  border-top-width: calc(1px * calc(1 - var(--tw-divide-y-reverse)));
  border-bottom-width: calc(1px * var(--tw-divide-y-reverse));
}

elsa-studio-root .elsa-divide-gray-100 > :not([hidden]) ~ :not([hidden]) {
  --tw-divide-opacity: 1;
  border-color: rgb(243 244 246 / var(--tw-divide-opacity));
}

elsa-studio-root .elsa-divide-gray-200 > :not([hidden]) ~ :not([hidden]) {
  --tw-divide-opacity: 1;
  border-color: rgb(229 231 235 / var(--tw-divide-opacity));
}

elsa-studio-root .elsa-divide-gray-300 > :not([hidden]) ~ :not([hidden]) {
  --tw-divide-opacity: 1;
  border-color: rgb(209 213 219 / var(--tw-divide-opacity));
}

elsa-studio-root .elsa-divide-gray-50 > :not([hidden]) ~ :not([hidden]) {
  --tw-divide-opacity: 1;
  border-color: rgb(249 250 251 / var(--tw-divide-opacity));
}

elsa-studio-root .elsa-divide-gray-400 > :not([hidden]) ~ :not([hidden]) {
  --tw-divide-opacity: 1;
  border-color: rgb(156 163 175 / var(--tw-divide-opacity));
}

elsa-studio-root .elsa-divide-gray-500 > :not([hidden]) ~ :not([hidden]) {
  --tw-divide-opacity: 1;
  border-color: rgb(107 114 128 / var(--tw-divide-opacity));
}

elsa-studio-root .elsa-divide-gray-600 > :not([hidden]) ~ :not([hidden]) {
  --tw-divide-opacity: 1;
  border-color: rgb(75 85 99 / var(--tw-divide-opacity));
}

elsa-studio-root .elsa-divide-gray-700 > :not([hidden]) ~ :not([hidden]) {
  --tw-divide-opacity: 1;
  border-color: rgb(55 65 81 / var(--tw-divide-opacity));
}

elsa-studio-root .elsa-divide-gray-800 > :not([hidden]) ~ :not([hidden]) {
  --tw-divide-opacity: 1;
  border-color: rgb(31 41 55 / var(--tw-divide-opacity));
}

elsa-studio-root .elsa-divide-gray-900 > :not([hidden]) ~ :not([hidden]) {
  --tw-divide-opacity: 1;
  border-color: rgb(17 24 39 / var(--tw-divide-opacity));
}

elsa-studio-root .elsa-divide-red-50 > :not([hidden]) ~ :not([hidden]) {
  --tw-divide-opacity: 1;
  border-color: rgb(254 242 242 / var(--tw-divide-opacity));
}

elsa-studio-root .elsa-divide-red-100 > :not([hidden]) ~ :not([hidden]) {
  --tw-divide-opacity: 1;
  border-color: rgb(254 226 226 / var(--tw-divide-opacity));
}

elsa-studio-root .elsa-divide-red-200 > :not([hidden]) ~ :not([hidden]) {
  --tw-divide-opacity: 1;
  border-color: rgb(254 202 202 / var(--tw-divide-opacity));
}

elsa-studio-root .elsa-divide-red-300 > :not([hidden]) ~ :not([hidden]) {
  --tw-divide-opacity: 1;
  border-color: rgb(252 165 165 / var(--tw-divide-opacity));
}

elsa-studio-root .elsa-divide-red-400 > :not([hidden]) ~ :not([hidden]) {
  --tw-divide-opacity: 1;
  border-color: rgb(248 113 113 / var(--tw-divide-opacity));
}

elsa-studio-root .elsa-divide-red-500 > :not([hidden]) ~ :not([hidden]) {
  --tw-divide-opacity: 1;
  border-color: rgb(239 68 68 / var(--tw-divide-opacity));
}

elsa-studio-root .elsa-divide-red-600 > :not([hidden]) ~ :not([hidden]) {
  --tw-divide-opacity: 1;
  border-color: rgb(220 38 38 / var(--tw-divide-opacity));
}

elsa-studio-root .elsa-divide-red-700 > :not([hidden]) ~ :not([hidden]) {
  --tw-divide-opacity: 1;
  border-color: rgb(185 28 28 / var(--tw-divide-opacity));
}

elsa-studio-root .elsa-divide-red-800 > :not([hidden]) ~ :not([hidden]) {
  --tw-divide-opacity: 1;
  border-color: rgb(153 27 27 / var(--tw-divide-opacity));
}

elsa-studio-root .elsa-divide-red-900 > :not([hidden]) ~ :not([hidden]) {
  --tw-divide-opacity: 1;
  border-color: rgb(127 29 29 / var(--tw-divide-opacity));
}

elsa-studio-root .elsa-divide-yellow-50 > :not([hidden]) ~ :not([hidden]) {
  --tw-divide-opacity: 1;
  border-color: rgb(254 252 232 / var(--tw-divide-opacity));
}

elsa-studio-root .elsa-divide-yellow-100 > :not([hidden]) ~ :not([hidden]) {
  --tw-divide-opacity: 1;
  border-color: rgb(254 249 195 / var(--tw-divide-opacity));
}

elsa-studio-root .elsa-divide-yellow-200 > :not([hidden]) ~ :not([hidden]) {
  --tw-divide-opacity: 1;
  border-color: rgb(254 240 138 / var(--tw-divide-opacity));
}

elsa-studio-root .elsa-divide-yellow-300 > :not([hidden]) ~ :not([hidden]) {
  --tw-divide-opacity: 1;
  border-color: rgb(253 224 71 / var(--tw-divide-opacity));
}

elsa-studio-root .elsa-divide-yellow-400 > :not([hidden]) ~ :not([hidden]) {
  --tw-divide-opacity: 1;
  border-color: rgb(250 204 21 / var(--tw-divide-opacity));
}

elsa-studio-root .elsa-divide-yellow-500 > :not([hidden]) ~ :not([hidden]) {
  --tw-divide-opacity: 1;
  border-color: rgb(234 179 8 / var(--tw-divide-opacity));
}

elsa-studio-root .elsa-divide-yellow-600 > :not([hidden]) ~ :not([hidden]) {
  --tw-divide-opacity: 1;
  border-color: rgb(202 138 4 / var(--tw-divide-opacity));
}

elsa-studio-root .elsa-divide-yellow-700 > :not([hidden]) ~ :not([hidden]) {
  --tw-divide-opacity: 1;
  border-color: rgb(161 98 7 / var(--tw-divide-opacity));
}

elsa-studio-root .elsa-divide-yellow-800 > :not([hidden]) ~ :not([hidden]) {
  --tw-divide-opacity: 1;
  border-color: rgb(133 77 14 / var(--tw-divide-opacity));
}

elsa-studio-root .elsa-divide-yellow-900 > :not([hidden]) ~ :not([hidden]) {
  --tw-divide-opacity: 1;
  border-color: rgb(113 63 18 / var(--tw-divide-opacity));
}

elsa-studio-root .elsa-divide-green-50 > :not([hidden]) ~ :not([hidden]) {
  --tw-divide-opacity: 1;
  border-color: rgb(240 253 244 / var(--tw-divide-opacity));
}

elsa-studio-root .elsa-divide-green-100 > :not([hidden]) ~ :not([hidden]) {
  --tw-divide-opacity: 1;
  border-color: rgb(220 252 231 / var(--tw-divide-opacity));
}

elsa-studio-root .elsa-divide-green-200 > :not([hidden]) ~ :not([hidden]) {
  --tw-divide-opacity: 1;
  border-color: rgb(187 247 208 / var(--tw-divide-opacity));
}

elsa-studio-root .elsa-divide-green-300 > :not([hidden]) ~ :not([hidden]) {
  --tw-divide-opacity: 1;
  border-color: rgb(134 239 172 / var(--tw-divide-opacity));
}

elsa-studio-root .elsa-divide-green-400 > :not([hidden]) ~ :not([hidden]) {
  --tw-divide-opacity: 1;
  border-color: rgb(74 222 128 / var(--tw-divide-opacity));
}

elsa-studio-root .elsa-divide-green-500 > :not([hidden]) ~ :not([hidden]) {
  --tw-divide-opacity: 1;
  border-color: rgb(34 197 94 / var(--tw-divide-opacity));
}

elsa-studio-root .elsa-divide-green-600 > :not([hidden]) ~ :not([hidden]) {
  --tw-divide-opacity: 1;
  border-color: rgb(22 163 74 / var(--tw-divide-opacity));
}

elsa-studio-root .elsa-divide-green-700 > :not([hidden]) ~ :not([hidden]) {
  --tw-divide-opacity: 1;
  border-color: rgb(21 128 61 / var(--tw-divide-opacity));
}

elsa-studio-root .elsa-divide-green-800 > :not([hidden]) ~ :not([hidden]) {
  --tw-divide-opacity: 1;
  border-color: rgb(22 101 52 / var(--tw-divide-opacity));
}

elsa-studio-root .elsa-divide-green-900 > :not([hidden]) ~ :not([hidden]) {
  --tw-divide-opacity: 1;
  border-color: rgb(20 83 45 / var(--tw-divide-opacity));
}

elsa-studio-root .elsa-divide-blue-50 > :not([hidden]) ~ :not([hidden]) {
  --tw-divide-opacity: 1;
  border-color: rgb(239 246 255 / var(--tw-divide-opacity));
}

elsa-studio-root .elsa-divide-blue-100 > :not([hidden]) ~ :not([hidden]) {
  --tw-divide-opacity: 1;
  border-color: rgb(219 234 254 / var(--tw-divide-opacity));
}

elsa-studio-root .elsa-divide-blue-200 > :not([hidden]) ~ :not([hidden]) {
  --tw-divide-opacity: 1;
  border-color: rgb(191 219 254 / var(--tw-divide-opacity));
}

elsa-studio-root .elsa-divide-blue-300 > :not([hidden]) ~ :not([hidden]) {
  --tw-divide-opacity: 1;
  border-color: rgb(147 197 253 / var(--tw-divide-opacity));
}

elsa-studio-root .elsa-divide-blue-400 > :not([hidden]) ~ :not([hidden]) {
  --tw-divide-opacity: 1;
  border-color: rgb(96 165 250 / var(--tw-divide-opacity));
}

elsa-studio-root .elsa-divide-blue-500 > :not([hidden]) ~ :not([hidden]) {
  --tw-divide-opacity: 1;
  border-color: rgb(59 130 246 / var(--tw-divide-opacity));
}

elsa-studio-root .elsa-divide-blue-600 > :not([hidden]) ~ :not([hidden]) {
  --tw-divide-opacity: 1;
  border-color: rgb(37 99 235 / var(--tw-divide-opacity));
}

elsa-studio-root .elsa-divide-blue-700 > :not([hidden]) ~ :not([hidden]) {
  --tw-divide-opacity: 1;
  border-color: rgb(29 78 216 / var(--tw-divide-opacity));
}

elsa-studio-root .elsa-divide-blue-800 > :not([hidden]) ~ :not([hidden]) {
  --tw-divide-opacity: 1;
  border-color: rgb(30 64 175 / var(--tw-divide-opacity));
}

elsa-studio-root .elsa-divide-blue-900 > :not([hidden]) ~ :not([hidden]) {
  --tw-divide-opacity: 1;
  border-color: rgb(30 58 138 / var(--tw-divide-opacity));
}

elsa-studio-root .elsa-divide-pink-50 > :not([hidden]) ~ :not([hidden]) {
  --tw-divide-opacity: 1;
  border-color: rgb(253 242 248 / var(--tw-divide-opacity));
}

elsa-studio-root .elsa-divide-pink-100 > :not([hidden]) ~ :not([hidden]) {
  --tw-divide-opacity: 1;
  border-color: rgb(252 231 243 / var(--tw-divide-opacity));
}

elsa-studio-root .elsa-divide-pink-200 > :not([hidden]) ~ :not([hidden]) {
  --tw-divide-opacity: 1;
  border-color: rgb(251 207 232 / var(--tw-divide-opacity));
}

elsa-studio-root .elsa-divide-pink-300 > :not([hidden]) ~ :not([hidden]) {
  --tw-divide-opacity: 1;
  border-color: rgb(249 168 212 / var(--tw-divide-opacity));
}

elsa-studio-root .elsa-divide-pink-400 > :not([hidden]) ~ :not([hidden]) {
  --tw-divide-opacity: 1;
  border-color: rgb(244 114 182 / var(--tw-divide-opacity));
}

elsa-studio-root .elsa-divide-pink-500 > :not([hidden]) ~ :not([hidden]) {
  --tw-divide-opacity: 1;
  border-color: rgb(236 72 153 / var(--tw-divide-opacity));
}

elsa-studio-root .elsa-divide-pink-600 > :not([hidden]) ~ :not([hidden]) {
  --tw-divide-opacity: 1;
  border-color: rgb(219 39 119 / var(--tw-divide-opacity));
}

elsa-studio-root .elsa-divide-pink-700 > :not([hidden]) ~ :not([hidden]) {
  --tw-divide-opacity: 1;
  border-color: rgb(190 24 93 / var(--tw-divide-opacity));
}

elsa-studio-root .elsa-divide-pink-800 > :not([hidden]) ~ :not([hidden]) {
  --tw-divide-opacity: 1;
  border-color: rgb(157 23 77 / var(--tw-divide-opacity));
}

elsa-studio-root .elsa-divide-pink-900 > :not([hidden]) ~ :not([hidden]) {
  --tw-divide-opacity: 1;
  border-color: rgb(131 24 67 / var(--tw-divide-opacity));
}

elsa-studio-root .elsa-divide-rose-50 > :not([hidden]) ~ :not([hidden]) {
  --tw-divide-opacity: 1;
  border-color: rgb(255 241 242 / var(--tw-divide-opacity));
}

elsa-studio-root .elsa-divide-rose-100 > :not([hidden]) ~ :not([hidden]) {
  --tw-divide-opacity: 1;
  border-color: rgb(255 228 230 / var(--tw-divide-opacity));
}

elsa-studio-root .elsa-divide-rose-200 > :not([hidden]) ~ :not([hidden]) {
  --tw-divide-opacity: 1;
  border-color: rgb(254 205 211 / var(--tw-divide-opacity));
}

elsa-studio-root .elsa-divide-rose-300 > :not([hidden]) ~ :not([hidden]) {
  --tw-divide-opacity: 1;
  border-color: rgb(253 164 175 / var(--tw-divide-opacity));
}

elsa-studio-root .elsa-divide-rose-400 > :not([hidden]) ~ :not([hidden]) {
  --tw-divide-opacity: 1;
  border-color: rgb(251 113 133 / var(--tw-divide-opacity));
}

elsa-studio-root .elsa-divide-rose-500 > :not([hidden]) ~ :not([hidden]) {
  --tw-divide-opacity: 1;
  border-color: rgb(244 63 94 / var(--tw-divide-opacity));
}

elsa-studio-root .elsa-divide-rose-600 > :not([hidden]) ~ :not([hidden]) {
  --tw-divide-opacity: 1;
  border-color: rgb(225 29 72 / var(--tw-divide-opacity));
}

elsa-studio-root .elsa-divide-rose-700 > :not([hidden]) ~ :not([hidden]) {
  --tw-divide-opacity: 1;
  border-color: rgb(190 18 60 / var(--tw-divide-opacity));
}

elsa-studio-root .elsa-divide-rose-800 > :not([hidden]) ~ :not([hidden]) {
  --tw-divide-opacity: 1;
  border-color: rgb(159 18 57 / var(--tw-divide-opacity));
}

elsa-studio-root .elsa-divide-rose-900 > :not([hidden]) ~ :not([hidden]) {
  --tw-divide-opacity: 1;
  border-color: rgb(136 19 55 / var(--tw-divide-opacity));
}

elsa-studio-root .elsa-overflow-auto {
  overflow: auto;
}

elsa-studio-root .elsa-overflow-hidden {
  overflow: hidden;
}

elsa-studio-root .elsa-overflow-visible {
  overflow: visible;
}

elsa-studio-root .elsa-overflow-x-auto {
  overflow-x: auto;
}

elsa-studio-root .elsa-overflow-y-auto {
  overflow-y: auto;
}

elsa-studio-root .elsa-overflow-x-hidden {
  overflow-x: hidden;
}

elsa-studio-root .elsa-overflow-x-scroll {
  overflow-x: scroll;
}

elsa-studio-root .elsa-truncate {
  overflow: hidden;
  text-overflow: ellipsis;
  white-space: nowrap;
}

elsa-studio-root .elsa-overflow-ellipsis {
  text-overflow: ellipsis;
}

elsa-studio-root .elsa-whitespace-nowrap {
  white-space: nowrap;
}

elsa-studio-root .elsa-break-all {
  word-break: break-all;
}

elsa-studio-root .elsa-rounded-lg {
  border-radius: 0.5rem;
}

elsa-studio-root .elsa-rounded-md {
  border-radius: 0.375rem;
}

elsa-studio-root .elsa-rounded-full {
  border-radius: 9999px;
}

elsa-studio-root .elsa-rounded {
  border-radius: 0.25rem;
}

elsa-studio-root .elsa-rounded-l-md {
  border-top-left-radius: 0.375rem;
  border-bottom-left-radius: 0.375rem;
}

elsa-studio-root .elsa-rounded-r-md {
  border-top-right-radius: 0.375rem;
  border-bottom-right-radius: 0.375rem;
}

elsa-studio-root .elsa-rounded-r {
  border-top-right-radius: 0.25rem;
  border-bottom-right-radius: 0.25rem;
}

elsa-studio-root .elsa-border {
  border-width: 1px;
}

elsa-studio-root .elsa-border-2 {
  border-width: 2px;
}

elsa-studio-root .elsa-border-0 {
  border-width: 0px;
}

elsa-studio-root .elsa-border-t {
  border-top-width: 1px;
}

elsa-studio-root .elsa-border-b {
  border-bottom-width: 1px;
}

elsa-studio-root .elsa-border-b-2 {
  border-bottom-width: 2px;
}

elsa-studio-root .elsa-border-solid {
  border-style: solid;
}

elsa-studio-root .elsa-border-none {
  border-style: none;
}

elsa-studio-root .elsa-border-blue-600 {
  --tw-border-opacity: 1;
  border-color: rgb(37 99 235 / var(--tw-border-opacity));
}

elsa-studio-root .elsa-border-green-600 {
  --tw-border-opacity: 1;
  border-color: rgb(22 163 74 / var(--tw-border-opacity));
}

elsa-studio-root .elsa-border-red-200 {
  --tw-border-opacity: 1;
  border-color: rgb(254 202 202 / var(--tw-border-opacity));
}

elsa-studio-root .elsa-border-blue-200 {
  --tw-border-opacity: 1;
  border-color: rgb(191 219 254 / var(--tw-border-opacity));
}

elsa-studio-root .elsa-border-green-200 {
  --tw-border-opacity: 1;
  border-color: rgb(187 247 208 / var(--tw-border-opacity));
}

elsa-studio-root .elsa-border-gray-300 {
  --tw-border-opacity: 1;
  border-color: rgb(209 213 219 / var(--tw-border-opacity));
}

elsa-studio-root .elsa-border-gray-200 {
  --tw-border-opacity: 1;
  border-color: rgb(229 231 235 / var(--tw-border-opacity));
}

elsa-studio-root .elsa-border-transparent {
  border-color: transparent;
}

elsa-studio-root .elsa-border-blue-500 {
  --tw-border-opacity: 1;
  border-color: rgb(59 130 246 / var(--tw-border-opacity));
}

elsa-studio-root .elsa-border-gray-100 {
  --tw-border-opacity: 1;
  border-color: rgb(243 244 246 / var(--tw-border-opacity));
}

elsa-studio-root .elsa-border-gray-50 {
  --tw-border-opacity: 1;
  border-color: rgb(249 250 251 / var(--tw-border-opacity));
}

elsa-studio-root .elsa-border-gray-400 {
  --tw-border-opacity: 1;
  border-color: rgb(156 163 175 / var(--tw-border-opacity));
}

elsa-studio-root .elsa-border-gray-500 {
  --tw-border-opacity: 1;
  border-color: rgb(107 114 128 / var(--tw-border-opacity));
}

elsa-studio-root .elsa-border-gray-600 {
  --tw-border-opacity: 1;
  border-color: rgb(75 85 99 / var(--tw-border-opacity));
}

elsa-studio-root .elsa-border-gray-700 {
  --tw-border-opacity: 1;
  border-color: rgb(55 65 81 / var(--tw-border-opacity));
}

elsa-studio-root .elsa-border-gray-800 {
  --tw-border-opacity: 1;
  border-color: rgb(31 41 55 / var(--tw-border-opacity));
}

elsa-studio-root .elsa-border-gray-900 {
  --tw-border-opacity: 1;
  border-color: rgb(17 24 39 / var(--tw-border-opacity));
}

elsa-studio-root .elsa-border-red-50 {
  --tw-border-opacity: 1;
  border-color: rgb(254 242 242 / var(--tw-border-opacity));
}

elsa-studio-root .elsa-border-red-100 {
  --tw-border-opacity: 1;
  border-color: rgb(254 226 226 / var(--tw-border-opacity));
}

elsa-studio-root .elsa-border-red-300 {
  --tw-border-opacity: 1;
  border-color: rgb(252 165 165 / var(--tw-border-opacity));
}

elsa-studio-root .elsa-border-red-400 {
  --tw-border-opacity: 1;
  border-color: rgb(248 113 113 / var(--tw-border-opacity));
}

elsa-studio-root .elsa-border-red-500 {
  --tw-border-opacity: 1;
  border-color: rgb(239 68 68 / var(--tw-border-opacity));
}

elsa-studio-root .elsa-border-red-600 {
  --tw-border-opacity: 1;
  border-color: rgb(220 38 38 / var(--tw-border-opacity));
}

elsa-studio-root .elsa-border-red-700 {
  --tw-border-opacity: 1;
  border-color: rgb(185 28 28 / var(--tw-border-opacity));
}

elsa-studio-root .elsa-border-red-800 {
  --tw-border-opacity: 1;
  border-color: rgb(153 27 27 / var(--tw-border-opacity));
}

elsa-studio-root .elsa-border-red-900 {
  --tw-border-opacity: 1;
  border-color: rgb(127 29 29 / var(--tw-border-opacity));
}

elsa-studio-root .elsa-border-yellow-50 {
  --tw-border-opacity: 1;
  border-color: rgb(254 252 232 / var(--tw-border-opacity));
}

elsa-studio-root .elsa-border-yellow-100 {
  --tw-border-opacity: 1;
  border-color: rgb(254 249 195 / var(--tw-border-opacity));
}

elsa-studio-root .elsa-border-yellow-200 {
  --tw-border-opacity: 1;
  border-color: rgb(254 240 138 / var(--tw-border-opacity));
}

elsa-studio-root .elsa-border-yellow-300 {
  --tw-border-opacity: 1;
  border-color: rgb(253 224 71 / var(--tw-border-opacity));
}

elsa-studio-root .elsa-border-yellow-400 {
  --tw-border-opacity: 1;
  border-color: rgb(250 204 21 / var(--tw-border-opacity));
}

elsa-studio-root .elsa-border-yellow-500 {
  --tw-border-opacity: 1;
  border-color: rgb(234 179 8 / var(--tw-border-opacity));
}

elsa-studio-root .elsa-border-yellow-600 {
  --tw-border-opacity: 1;
  border-color: rgb(202 138 4 / var(--tw-border-opacity));
}

elsa-studio-root .elsa-border-yellow-700 {
  --tw-border-opacity: 1;
  border-color: rgb(161 98 7 / var(--tw-border-opacity));
}

elsa-studio-root .elsa-border-yellow-800 {
  --tw-border-opacity: 1;
  border-color: rgb(133 77 14 / var(--tw-border-opacity));
}

elsa-studio-root .elsa-border-yellow-900 {
  --tw-border-opacity: 1;
  border-color: rgb(113 63 18 / var(--tw-border-opacity));
}

elsa-studio-root .elsa-border-green-50 {
  --tw-border-opacity: 1;
  border-color: rgb(240 253 244 / var(--tw-border-opacity));
}

elsa-studio-root .elsa-border-green-100 {
  --tw-border-opacity: 1;
  border-color: rgb(220 252 231 / var(--tw-border-opacity));
}

elsa-studio-root .elsa-border-green-300 {
  --tw-border-opacity: 1;
  border-color: rgb(134 239 172 / var(--tw-border-opacity));
}

elsa-studio-root .elsa-border-green-400 {
  --tw-border-opacity: 1;
  border-color: rgb(74 222 128 / var(--tw-border-opacity));
}

elsa-studio-root .elsa-border-green-500 {
  --tw-border-opacity: 1;
  border-color: rgb(34 197 94 / var(--tw-border-opacity));
}

elsa-studio-root .elsa-border-green-700 {
  --tw-border-opacity: 1;
  border-color: rgb(21 128 61 / var(--tw-border-opacity));
}

elsa-studio-root .elsa-border-green-800 {
  --tw-border-opacity: 1;
  border-color: rgb(22 101 52 / var(--tw-border-opacity));
}

elsa-studio-root .elsa-border-green-900 {
  --tw-border-opacity: 1;
  border-color: rgb(20 83 45 / var(--tw-border-opacity));
}

elsa-studio-root .elsa-border-blue-50 {
  --tw-border-opacity: 1;
  border-color: rgb(239 246 255 / var(--tw-border-opacity));
}

elsa-studio-root .elsa-border-blue-100 {
  --tw-border-opacity: 1;
  border-color: rgb(219 234 254 / var(--tw-border-opacity));
}

elsa-studio-root .elsa-border-blue-300 {
  --tw-border-opacity: 1;
  border-color: rgb(147 197 253 / var(--tw-border-opacity));
}

elsa-studio-root .elsa-border-blue-400 {
  --tw-border-opacity: 1;
  border-color: rgb(96 165 250 / var(--tw-border-opacity));
}

elsa-studio-root .elsa-border-blue-700 {
  --tw-border-opacity: 1;
  border-color: rgb(29 78 216 / var(--tw-border-opacity));
}

elsa-studio-root .elsa-border-blue-800 {
  --tw-border-opacity: 1;
  border-color: rgb(30 64 175 / var(--tw-border-opacity));
}

elsa-studio-root .elsa-border-blue-900 {
  --tw-border-opacity: 1;
  border-color: rgb(30 58 138 / var(--tw-border-opacity));
}

elsa-studio-root .elsa-border-pink-50 {
  --tw-border-opacity: 1;
  border-color: rgb(253 242 248 / var(--tw-border-opacity));
}

elsa-studio-root .elsa-border-pink-100 {
  --tw-border-opacity: 1;
  border-color: rgb(252 231 243 / var(--tw-border-opacity));
}

elsa-studio-root .elsa-border-pink-200 {
  --tw-border-opacity: 1;
  border-color: rgb(251 207 232 / var(--tw-border-opacity));
}

elsa-studio-root .elsa-border-pink-300 {
  --tw-border-opacity: 1;
  border-color: rgb(249 168 212 / var(--tw-border-opacity));
}

elsa-studio-root .elsa-border-pink-400 {
  --tw-border-opacity: 1;
  border-color: rgb(244 114 182 / var(--tw-border-opacity));
}

elsa-studio-root .elsa-border-pink-500 {
  --tw-border-opacity: 1;
  border-color: rgb(236 72 153 / var(--tw-border-opacity));
}

elsa-studio-root .elsa-border-pink-600 {
  --tw-border-opacity: 1;
  border-color: rgb(219 39 119 / var(--tw-border-opacity));
}

elsa-studio-root .elsa-border-pink-700 {
  --tw-border-opacity: 1;
  border-color: rgb(190 24 93 / var(--tw-border-opacity));
}

elsa-studio-root .elsa-border-pink-800 {
  --tw-border-opacity: 1;
  border-color: rgb(157 23 77 / var(--tw-border-opacity));
}

elsa-studio-root .elsa-border-pink-900 {
  --tw-border-opacity: 1;
  border-color: rgb(131 24 67 / var(--tw-border-opacity));
}

elsa-studio-root .elsa-border-rose-50 {
  --tw-border-opacity: 1;
  border-color: rgb(255 241 242 / var(--tw-border-opacity));
}

elsa-studio-root .elsa-border-rose-100 {
  --tw-border-opacity: 1;
  border-color: rgb(255 228 230 / var(--tw-border-opacity));
}

elsa-studio-root .elsa-border-rose-200 {
  --tw-border-opacity: 1;
  border-color: rgb(254 205 211 / var(--tw-border-opacity));
}

elsa-studio-root .elsa-border-rose-300 {
  --tw-border-opacity: 1;
  border-color: rgb(253 164 175 / var(--tw-border-opacity));
}

elsa-studio-root .elsa-border-rose-400 {
  --tw-border-opacity: 1;
  border-color: rgb(251 113 133 / var(--tw-border-opacity));
}

elsa-studio-root .elsa-border-rose-500 {
  --tw-border-opacity: 1;
  border-color: rgb(244 63 94 / var(--tw-border-opacity));
}

elsa-studio-root .elsa-border-rose-600 {
  --tw-border-opacity: 1;
  border-color: rgb(225 29 72 / var(--tw-border-opacity));
}

elsa-studio-root .elsa-border-rose-700 {
  --tw-border-opacity: 1;
  border-color: rgb(190 18 60 / var(--tw-border-opacity));
}

elsa-studio-root .elsa-border-rose-800 {
  --tw-border-opacity: 1;
  border-color: rgb(159 18 57 / var(--tw-border-opacity));
}

elsa-studio-root .elsa-border-rose-900 {
  --tw-border-opacity: 1;
  border-color: rgb(136 19 55 / var(--tw-border-opacity));
}

elsa-studio-root .elsa-border-x-gray-50 {
  --tw-border-opacity: 1;
  border-left-color: rgb(249 250 251 / var(--tw-border-opacity));
  border-right-color: rgb(249 250 251 / var(--tw-border-opacity));
}

elsa-studio-root .elsa-border-x-gray-100 {
  --tw-border-opacity: 1;
  border-left-color: rgb(243 244 246 / var(--tw-border-opacity));
  border-right-color: rgb(243 244 246 / var(--tw-border-opacity));
}

elsa-studio-root .elsa-border-x-gray-200 {
  --tw-border-opacity: 1;
  border-left-color: rgb(229 231 235 / var(--tw-border-opacity));
  border-right-color: rgb(229 231 235 / var(--tw-border-opacity));
}

elsa-studio-root .elsa-border-x-gray-300 {
  --tw-border-opacity: 1;
  border-left-color: rgb(209 213 219 / var(--tw-border-opacity));
  border-right-color: rgb(209 213 219 / var(--tw-border-opacity));
}

elsa-studio-root .elsa-border-x-gray-400 {
  --tw-border-opacity: 1;
  border-left-color: rgb(156 163 175 / var(--tw-border-opacity));
  border-right-color: rgb(156 163 175 / var(--tw-border-opacity));
}

elsa-studio-root .elsa-border-x-gray-500 {
  --tw-border-opacity: 1;
  border-left-color: rgb(107 114 128 / var(--tw-border-opacity));
  border-right-color: rgb(107 114 128 / var(--tw-border-opacity));
}

elsa-studio-root .elsa-border-x-gray-600 {
  --tw-border-opacity: 1;
  border-left-color: rgb(75 85 99 / var(--tw-border-opacity));
  border-right-color: rgb(75 85 99 / var(--tw-border-opacity));
}

elsa-studio-root .elsa-border-x-gray-700 {
  --tw-border-opacity: 1;
  border-left-color: rgb(55 65 81 / var(--tw-border-opacity));
  border-right-color: rgb(55 65 81 / var(--tw-border-opacity));
}

elsa-studio-root .elsa-border-x-gray-800 {
  --tw-border-opacity: 1;
  border-left-color: rgb(31 41 55 / var(--tw-border-opacity));
  border-right-color: rgb(31 41 55 / var(--tw-border-opacity));
}

elsa-studio-root .elsa-border-x-gray-900 {
  --tw-border-opacity: 1;
  border-left-color: rgb(17 24 39 / var(--tw-border-opacity));
  border-right-color: rgb(17 24 39 / var(--tw-border-opacity));
}

elsa-studio-root .elsa-border-x-red-50 {
  --tw-border-opacity: 1;
  border-left-color: rgb(254 242 242 / var(--tw-border-opacity));
  border-right-color: rgb(254 242 242 / var(--tw-border-opacity));
}

elsa-studio-root .elsa-border-x-red-100 {
  --tw-border-opacity: 1;
  border-left-color: rgb(254 226 226 / var(--tw-border-opacity));
  border-right-color: rgb(254 226 226 / var(--tw-border-opacity));
}

elsa-studio-root .elsa-border-x-red-200 {
  --tw-border-opacity: 1;
  border-left-color: rgb(254 202 202 / var(--tw-border-opacity));
  border-right-color: rgb(254 202 202 / var(--tw-border-opacity));
}

elsa-studio-root .elsa-border-x-red-300 {
  --tw-border-opacity: 1;
  border-left-color: rgb(252 165 165 / var(--tw-border-opacity));
  border-right-color: rgb(252 165 165 / var(--tw-border-opacity));
}

elsa-studio-root .elsa-border-x-red-400 {
  --tw-border-opacity: 1;
  border-left-color: rgb(248 113 113 / var(--tw-border-opacity));
  border-right-color: rgb(248 113 113 / var(--tw-border-opacity));
}

elsa-studio-root .elsa-border-x-red-500 {
  --tw-border-opacity: 1;
  border-left-color: rgb(239 68 68 / var(--tw-border-opacity));
  border-right-color: rgb(239 68 68 / var(--tw-border-opacity));
}

elsa-studio-root .elsa-border-x-red-600 {
  --tw-border-opacity: 1;
  border-left-color: rgb(220 38 38 / var(--tw-border-opacity));
  border-right-color: rgb(220 38 38 / var(--tw-border-opacity));
}

elsa-studio-root .elsa-border-x-red-700 {
  --tw-border-opacity: 1;
  border-left-color: rgb(185 28 28 / var(--tw-border-opacity));
  border-right-color: rgb(185 28 28 / var(--tw-border-opacity));
}

elsa-studio-root .elsa-border-x-red-800 {
  --tw-border-opacity: 1;
  border-left-color: rgb(153 27 27 / var(--tw-border-opacity));
  border-right-color: rgb(153 27 27 / var(--tw-border-opacity));
}

elsa-studio-root .elsa-border-x-red-900 {
  --tw-border-opacity: 1;
  border-left-color: rgb(127 29 29 / var(--tw-border-opacity));
  border-right-color: rgb(127 29 29 / var(--tw-border-opacity));
}

elsa-studio-root .elsa-border-x-yellow-50 {
  --tw-border-opacity: 1;
  border-left-color: rgb(254 252 232 / var(--tw-border-opacity));
  border-right-color: rgb(254 252 232 / var(--tw-border-opacity));
}

elsa-studio-root .elsa-border-x-yellow-100 {
  --tw-border-opacity: 1;
  border-left-color: rgb(254 249 195 / var(--tw-border-opacity));
  border-right-color: rgb(254 249 195 / var(--tw-border-opacity));
}

elsa-studio-root .elsa-border-x-yellow-200 {
  --tw-border-opacity: 1;
  border-left-color: rgb(254 240 138 / var(--tw-border-opacity));
  border-right-color: rgb(254 240 138 / var(--tw-border-opacity));
}

elsa-studio-root .elsa-border-x-yellow-300 {
  --tw-border-opacity: 1;
  border-left-color: rgb(253 224 71 / var(--tw-border-opacity));
  border-right-color: rgb(253 224 71 / var(--tw-border-opacity));
}

elsa-studio-root .elsa-border-x-yellow-400 {
  --tw-border-opacity: 1;
  border-left-color: rgb(250 204 21 / var(--tw-border-opacity));
  border-right-color: rgb(250 204 21 / var(--tw-border-opacity));
}

elsa-studio-root .elsa-border-x-yellow-500 {
  --tw-border-opacity: 1;
  border-left-color: rgb(234 179 8 / var(--tw-border-opacity));
  border-right-color: rgb(234 179 8 / var(--tw-border-opacity));
}

elsa-studio-root .elsa-border-x-yellow-600 {
  --tw-border-opacity: 1;
  border-left-color: rgb(202 138 4 / var(--tw-border-opacity));
  border-right-color: rgb(202 138 4 / var(--tw-border-opacity));
}

elsa-studio-root .elsa-border-x-yellow-700 {
  --tw-border-opacity: 1;
  border-left-color: rgb(161 98 7 / var(--tw-border-opacity));
  border-right-color: rgb(161 98 7 / var(--tw-border-opacity));
}

elsa-studio-root .elsa-border-x-yellow-800 {
  --tw-border-opacity: 1;
  border-left-color: rgb(133 77 14 / var(--tw-border-opacity));
  border-right-color: rgb(133 77 14 / var(--tw-border-opacity));
}

elsa-studio-root .elsa-border-x-yellow-900 {
  --tw-border-opacity: 1;
  border-left-color: rgb(113 63 18 / var(--tw-border-opacity));
  border-right-color: rgb(113 63 18 / var(--tw-border-opacity));
}

elsa-studio-root .elsa-border-x-green-50 {
  --tw-border-opacity: 1;
  border-left-color: rgb(240 253 244 / var(--tw-border-opacity));
  border-right-color: rgb(240 253 244 / var(--tw-border-opacity));
}

elsa-studio-root .elsa-border-x-green-100 {
  --tw-border-opacity: 1;
  border-left-color: rgb(220 252 231 / var(--tw-border-opacity));
  border-right-color: rgb(220 252 231 / var(--tw-border-opacity));
}

elsa-studio-root .elsa-border-x-green-200 {
  --tw-border-opacity: 1;
  border-left-color: rgb(187 247 208 / var(--tw-border-opacity));
  border-right-color: rgb(187 247 208 / var(--tw-border-opacity));
}

elsa-studio-root .elsa-border-x-green-300 {
  --tw-border-opacity: 1;
  border-left-color: rgb(134 239 172 / var(--tw-border-opacity));
  border-right-color: rgb(134 239 172 / var(--tw-border-opacity));
}

elsa-studio-root .elsa-border-x-green-400 {
  --tw-border-opacity: 1;
  border-left-color: rgb(74 222 128 / var(--tw-border-opacity));
  border-right-color: rgb(74 222 128 / var(--tw-border-opacity));
}

elsa-studio-root .elsa-border-x-green-500 {
  --tw-border-opacity: 1;
  border-left-color: rgb(34 197 94 / var(--tw-border-opacity));
  border-right-color: rgb(34 197 94 / var(--tw-border-opacity));
}

elsa-studio-root .elsa-border-x-green-600 {
  --tw-border-opacity: 1;
  border-left-color: rgb(22 163 74 / var(--tw-border-opacity));
  border-right-color: rgb(22 163 74 / var(--tw-border-opacity));
}

elsa-studio-root .elsa-border-x-green-700 {
  --tw-border-opacity: 1;
  border-left-color: rgb(21 128 61 / var(--tw-border-opacity));
  border-right-color: rgb(21 128 61 / var(--tw-border-opacity));
}

elsa-studio-root .elsa-border-x-green-800 {
  --tw-border-opacity: 1;
  border-left-color: rgb(22 101 52 / var(--tw-border-opacity));
  border-right-color: rgb(22 101 52 / var(--tw-border-opacity));
}

elsa-studio-root .elsa-border-x-green-900 {
  --tw-border-opacity: 1;
  border-left-color: rgb(20 83 45 / var(--tw-border-opacity));
  border-right-color: rgb(20 83 45 / var(--tw-border-opacity));
}

elsa-studio-root .elsa-border-x-blue-50 {
  --tw-border-opacity: 1;
  border-left-color: rgb(239 246 255 / var(--tw-border-opacity));
  border-right-color: rgb(239 246 255 / var(--tw-border-opacity));
}

elsa-studio-root .elsa-border-x-blue-100 {
  --tw-border-opacity: 1;
  border-left-color: rgb(219 234 254 / var(--tw-border-opacity));
  border-right-color: rgb(219 234 254 / var(--tw-border-opacity));
}

elsa-studio-root .elsa-border-x-blue-200 {
  --tw-border-opacity: 1;
  border-left-color: rgb(191 219 254 / var(--tw-border-opacity));
  border-right-color: rgb(191 219 254 / var(--tw-border-opacity));
}

elsa-studio-root .elsa-border-x-blue-300 {
  --tw-border-opacity: 1;
  border-left-color: rgb(147 197 253 / var(--tw-border-opacity));
  border-right-color: rgb(147 197 253 / var(--tw-border-opacity));
}

elsa-studio-root .elsa-border-x-blue-400 {
  --tw-border-opacity: 1;
  border-left-color: rgb(96 165 250 / var(--tw-border-opacity));
  border-right-color: rgb(96 165 250 / var(--tw-border-opacity));
}

elsa-studio-root .elsa-border-x-blue-500 {
  --tw-border-opacity: 1;
  border-left-color: rgb(59 130 246 / var(--tw-border-opacity));
  border-right-color: rgb(59 130 246 / var(--tw-border-opacity));
}

elsa-studio-root .elsa-border-x-blue-600 {
  --tw-border-opacity: 1;
  border-left-color: rgb(37 99 235 / var(--tw-border-opacity));
  border-right-color: rgb(37 99 235 / var(--tw-border-opacity));
}

elsa-studio-root .elsa-border-x-blue-700 {
  --tw-border-opacity: 1;
  border-left-color: rgb(29 78 216 / var(--tw-border-opacity));
  border-right-color: rgb(29 78 216 / var(--tw-border-opacity));
}

elsa-studio-root .elsa-border-x-blue-800 {
  --tw-border-opacity: 1;
  border-left-color: rgb(30 64 175 / var(--tw-border-opacity));
  border-right-color: rgb(30 64 175 / var(--tw-border-opacity));
}

elsa-studio-root .elsa-border-x-blue-900 {
  --tw-border-opacity: 1;
  border-left-color: rgb(30 58 138 / var(--tw-border-opacity));
  border-right-color: rgb(30 58 138 / var(--tw-border-opacity));
}

elsa-studio-root .elsa-border-x-pink-50 {
  --tw-border-opacity: 1;
  border-left-color: rgb(253 242 248 / var(--tw-border-opacity));
  border-right-color: rgb(253 242 248 / var(--tw-border-opacity));
}

elsa-studio-root .elsa-border-x-pink-100 {
  --tw-border-opacity: 1;
  border-left-color: rgb(252 231 243 / var(--tw-border-opacity));
  border-right-color: rgb(252 231 243 / var(--tw-border-opacity));
}

elsa-studio-root .elsa-border-x-pink-200 {
  --tw-border-opacity: 1;
  border-left-color: rgb(251 207 232 / var(--tw-border-opacity));
  border-right-color: rgb(251 207 232 / var(--tw-border-opacity));
}

elsa-studio-root .elsa-border-x-pink-300 {
  --tw-border-opacity: 1;
  border-left-color: rgb(249 168 212 / var(--tw-border-opacity));
  border-right-color: rgb(249 168 212 / var(--tw-border-opacity));
}

elsa-studio-root .elsa-border-x-pink-400 {
  --tw-border-opacity: 1;
  border-left-color: rgb(244 114 182 / var(--tw-border-opacity));
  border-right-color: rgb(244 114 182 / var(--tw-border-opacity));
}

elsa-studio-root .elsa-border-x-pink-500 {
  --tw-border-opacity: 1;
  border-left-color: rgb(236 72 153 / var(--tw-border-opacity));
  border-right-color: rgb(236 72 153 / var(--tw-border-opacity));
}

elsa-studio-root .elsa-border-x-pink-600 {
  --tw-border-opacity: 1;
  border-left-color: rgb(219 39 119 / var(--tw-border-opacity));
  border-right-color: rgb(219 39 119 / var(--tw-border-opacity));
}

elsa-studio-root .elsa-border-x-pink-700 {
  --tw-border-opacity: 1;
  border-left-color: rgb(190 24 93 / var(--tw-border-opacity));
  border-right-color: rgb(190 24 93 / var(--tw-border-opacity));
}

elsa-studio-root .elsa-border-x-pink-800 {
  --tw-border-opacity: 1;
  border-left-color: rgb(157 23 77 / var(--tw-border-opacity));
  border-right-color: rgb(157 23 77 / var(--tw-border-opacity));
}

elsa-studio-root .elsa-border-x-pink-900 {
  --tw-border-opacity: 1;
  border-left-color: rgb(131 24 67 / var(--tw-border-opacity));
  border-right-color: rgb(131 24 67 / var(--tw-border-opacity));
}

elsa-studio-root .elsa-border-x-rose-50 {
  --tw-border-opacity: 1;
  border-left-color: rgb(255 241 242 / var(--tw-border-opacity));
  border-right-color: rgb(255 241 242 / var(--tw-border-opacity));
}

elsa-studio-root .elsa-border-x-rose-100 {
  --tw-border-opacity: 1;
  border-left-color: rgb(255 228 230 / var(--tw-border-opacity));
  border-right-color: rgb(255 228 230 / var(--tw-border-opacity));
}

elsa-studio-root .elsa-border-x-rose-200 {
  --tw-border-opacity: 1;
  border-left-color: rgb(254 205 211 / var(--tw-border-opacity));
  border-right-color: rgb(254 205 211 / var(--tw-border-opacity));
}

elsa-studio-root .elsa-border-x-rose-300 {
  --tw-border-opacity: 1;
  border-left-color: rgb(253 164 175 / var(--tw-border-opacity));
  border-right-color: rgb(253 164 175 / var(--tw-border-opacity));
}

elsa-studio-root .elsa-border-x-rose-400 {
  --tw-border-opacity: 1;
  border-left-color: rgb(251 113 133 / var(--tw-border-opacity));
  border-right-color: rgb(251 113 133 / var(--tw-border-opacity));
}

elsa-studio-root .elsa-border-x-rose-500 {
  --tw-border-opacity: 1;
  border-left-color: rgb(244 63 94 / var(--tw-border-opacity));
  border-right-color: rgb(244 63 94 / var(--tw-border-opacity));
}

elsa-studio-root .elsa-border-x-rose-600 {
  --tw-border-opacity: 1;
  border-left-color: rgb(225 29 72 / var(--tw-border-opacity));
  border-right-color: rgb(225 29 72 / var(--tw-border-opacity));
}

elsa-studio-root .elsa-border-x-rose-700 {
  --tw-border-opacity: 1;
  border-left-color: rgb(190 18 60 / var(--tw-border-opacity));
  border-right-color: rgb(190 18 60 / var(--tw-border-opacity));
}

elsa-studio-root .elsa-border-x-rose-800 {
  --tw-border-opacity: 1;
  border-left-color: rgb(159 18 57 / var(--tw-border-opacity));
  border-right-color: rgb(159 18 57 / var(--tw-border-opacity));
}

elsa-studio-root .elsa-border-x-rose-900 {
  --tw-border-opacity: 1;
  border-left-color: rgb(136 19 55 / var(--tw-border-opacity));
  border-right-color: rgb(136 19 55 / var(--tw-border-opacity));
}

elsa-studio-root .elsa-border-y-gray-50 {
  --tw-border-opacity: 1;
  border-top-color: rgb(249 250 251 / var(--tw-border-opacity));
  border-bottom-color: rgb(249 250 251 / var(--tw-border-opacity));
}

elsa-studio-root .elsa-border-y-gray-100 {
  --tw-border-opacity: 1;
  border-top-color: rgb(243 244 246 / var(--tw-border-opacity));
  border-bottom-color: rgb(243 244 246 / var(--tw-border-opacity));
}

elsa-studio-root .elsa-border-y-gray-200 {
  --tw-border-opacity: 1;
  border-top-color: rgb(229 231 235 / var(--tw-border-opacity));
  border-bottom-color: rgb(229 231 235 / var(--tw-border-opacity));
}

elsa-studio-root .elsa-border-y-gray-300 {
  --tw-border-opacity: 1;
  border-top-color: rgb(209 213 219 / var(--tw-border-opacity));
  border-bottom-color: rgb(209 213 219 / var(--tw-border-opacity));
}

elsa-studio-root .elsa-border-y-gray-400 {
  --tw-border-opacity: 1;
  border-top-color: rgb(156 163 175 / var(--tw-border-opacity));
  border-bottom-color: rgb(156 163 175 / var(--tw-border-opacity));
}

elsa-studio-root .elsa-border-y-gray-500 {
  --tw-border-opacity: 1;
  border-top-color: rgb(107 114 128 / var(--tw-border-opacity));
  border-bottom-color: rgb(107 114 128 / var(--tw-border-opacity));
}

elsa-studio-root .elsa-border-y-gray-600 {
  --tw-border-opacity: 1;
  border-top-color: rgb(75 85 99 / var(--tw-border-opacity));
  border-bottom-color: rgb(75 85 99 / var(--tw-border-opacity));
}

elsa-studio-root .elsa-border-y-gray-700 {
  --tw-border-opacity: 1;
  border-top-color: rgb(55 65 81 / var(--tw-border-opacity));
  border-bottom-color: rgb(55 65 81 / var(--tw-border-opacity));
}

elsa-studio-root .elsa-border-y-gray-800 {
  --tw-border-opacity: 1;
  border-top-color: rgb(31 41 55 / var(--tw-border-opacity));
  border-bottom-color: rgb(31 41 55 / var(--tw-border-opacity));
}

elsa-studio-root .elsa-border-y-gray-900 {
  --tw-border-opacity: 1;
  border-top-color: rgb(17 24 39 / var(--tw-border-opacity));
  border-bottom-color: rgb(17 24 39 / var(--tw-border-opacity));
}

elsa-studio-root .elsa-border-y-red-50 {
  --tw-border-opacity: 1;
  border-top-color: rgb(254 242 242 / var(--tw-border-opacity));
  border-bottom-color: rgb(254 242 242 / var(--tw-border-opacity));
}

elsa-studio-root .elsa-border-y-red-100 {
  --tw-border-opacity: 1;
  border-top-color: rgb(254 226 226 / var(--tw-border-opacity));
  border-bottom-color: rgb(254 226 226 / var(--tw-border-opacity));
}

elsa-studio-root .elsa-border-y-red-200 {
  --tw-border-opacity: 1;
  border-top-color: rgb(254 202 202 / var(--tw-border-opacity));
  border-bottom-color: rgb(254 202 202 / var(--tw-border-opacity));
}

elsa-studio-root .elsa-border-y-red-300 {
  --tw-border-opacity: 1;
  border-top-color: rgb(252 165 165 / var(--tw-border-opacity));
  border-bottom-color: rgb(252 165 165 / var(--tw-border-opacity));
}

elsa-studio-root .elsa-border-y-red-400 {
  --tw-border-opacity: 1;
  border-top-color: rgb(248 113 113 / var(--tw-border-opacity));
  border-bottom-color: rgb(248 113 113 / var(--tw-border-opacity));
}

elsa-studio-root .elsa-border-y-red-500 {
  --tw-border-opacity: 1;
  border-top-color: rgb(239 68 68 / var(--tw-border-opacity));
  border-bottom-color: rgb(239 68 68 / var(--tw-border-opacity));
}

elsa-studio-root .elsa-border-y-red-600 {
  --tw-border-opacity: 1;
  border-top-color: rgb(220 38 38 / var(--tw-border-opacity));
  border-bottom-color: rgb(220 38 38 / var(--tw-border-opacity));
}

elsa-studio-root .elsa-border-y-red-700 {
  --tw-border-opacity: 1;
  border-top-color: rgb(185 28 28 / var(--tw-border-opacity));
  border-bottom-color: rgb(185 28 28 / var(--tw-border-opacity));
}

elsa-studio-root .elsa-border-y-red-800 {
  --tw-border-opacity: 1;
  border-top-color: rgb(153 27 27 / var(--tw-border-opacity));
  border-bottom-color: rgb(153 27 27 / var(--tw-border-opacity));
}

elsa-studio-root .elsa-border-y-red-900 {
  --tw-border-opacity: 1;
  border-top-color: rgb(127 29 29 / var(--tw-border-opacity));
  border-bottom-color: rgb(127 29 29 / var(--tw-border-opacity));
}

elsa-studio-root .elsa-border-y-yellow-50 {
  --tw-border-opacity: 1;
  border-top-color: rgb(254 252 232 / var(--tw-border-opacity));
  border-bottom-color: rgb(254 252 232 / var(--tw-border-opacity));
}

elsa-studio-root .elsa-border-y-yellow-100 {
  --tw-border-opacity: 1;
  border-top-color: rgb(254 249 195 / var(--tw-border-opacity));
  border-bottom-color: rgb(254 249 195 / var(--tw-border-opacity));
}

elsa-studio-root .elsa-border-y-yellow-200 {
  --tw-border-opacity: 1;
  border-top-color: rgb(254 240 138 / var(--tw-border-opacity));
  border-bottom-color: rgb(254 240 138 / var(--tw-border-opacity));
}

elsa-studio-root .elsa-border-y-yellow-300 {
  --tw-border-opacity: 1;
  border-top-color: rgb(253 224 71 / var(--tw-border-opacity));
  border-bottom-color: rgb(253 224 71 / var(--tw-border-opacity));
}

elsa-studio-root .elsa-border-y-yellow-400 {
  --tw-border-opacity: 1;
  border-top-color: rgb(250 204 21 / var(--tw-border-opacity));
  border-bottom-color: rgb(250 204 21 / var(--tw-border-opacity));
}

elsa-studio-root .elsa-border-y-yellow-500 {
  --tw-border-opacity: 1;
  border-top-color: rgb(234 179 8 / var(--tw-border-opacity));
  border-bottom-color: rgb(234 179 8 / var(--tw-border-opacity));
}

elsa-studio-root .elsa-border-y-yellow-600 {
  --tw-border-opacity: 1;
  border-top-color: rgb(202 138 4 / var(--tw-border-opacity));
  border-bottom-color: rgb(202 138 4 / var(--tw-border-opacity));
}

elsa-studio-root .elsa-border-y-yellow-700 {
  --tw-border-opacity: 1;
  border-top-color: rgb(161 98 7 / var(--tw-border-opacity));
  border-bottom-color: rgb(161 98 7 / var(--tw-border-opacity));
}

elsa-studio-root .elsa-border-y-yellow-800 {
  --tw-border-opacity: 1;
  border-top-color: rgb(133 77 14 / var(--tw-border-opacity));
  border-bottom-color: rgb(133 77 14 / var(--tw-border-opacity));
}

elsa-studio-root .elsa-border-y-yellow-900 {
  --tw-border-opacity: 1;
  border-top-color: rgb(113 63 18 / var(--tw-border-opacity));
  border-bottom-color: rgb(113 63 18 / var(--tw-border-opacity));
}

elsa-studio-root .elsa-border-y-green-50 {
  --tw-border-opacity: 1;
  border-top-color: rgb(240 253 244 / var(--tw-border-opacity));
  border-bottom-color: rgb(240 253 244 / var(--tw-border-opacity));
}

elsa-studio-root .elsa-border-y-green-100 {
  --tw-border-opacity: 1;
  border-top-color: rgb(220 252 231 / var(--tw-border-opacity));
  border-bottom-color: rgb(220 252 231 / var(--tw-border-opacity));
}

elsa-studio-root .elsa-border-y-green-200 {
  --tw-border-opacity: 1;
  border-top-color: rgb(187 247 208 / var(--tw-border-opacity));
  border-bottom-color: rgb(187 247 208 / var(--tw-border-opacity));
}

elsa-studio-root .elsa-border-y-green-300 {
  --tw-border-opacity: 1;
  border-top-color: rgb(134 239 172 / var(--tw-border-opacity));
  border-bottom-color: rgb(134 239 172 / var(--tw-border-opacity));
}

elsa-studio-root .elsa-border-y-green-400 {
  --tw-border-opacity: 1;
  border-top-color: rgb(74 222 128 / var(--tw-border-opacity));
  border-bottom-color: rgb(74 222 128 / var(--tw-border-opacity));
}

elsa-studio-root .elsa-border-y-green-500 {
  --tw-border-opacity: 1;
  border-top-color: rgb(34 197 94 / var(--tw-border-opacity));
  border-bottom-color: rgb(34 197 94 / var(--tw-border-opacity));
}

elsa-studio-root .elsa-border-y-green-600 {
  --tw-border-opacity: 1;
  border-top-color: rgb(22 163 74 / var(--tw-border-opacity));
  border-bottom-color: rgb(22 163 74 / var(--tw-border-opacity));
}

elsa-studio-root .elsa-border-y-green-700 {
  --tw-border-opacity: 1;
  border-top-color: rgb(21 128 61 / var(--tw-border-opacity));
  border-bottom-color: rgb(21 128 61 / var(--tw-border-opacity));
}

elsa-studio-root .elsa-border-y-green-800 {
  --tw-border-opacity: 1;
  border-top-color: rgb(22 101 52 / var(--tw-border-opacity));
  border-bottom-color: rgb(22 101 52 / var(--tw-border-opacity));
}

elsa-studio-root .elsa-border-y-green-900 {
  --tw-border-opacity: 1;
  border-top-color: rgb(20 83 45 / var(--tw-border-opacity));
  border-bottom-color: rgb(20 83 45 / var(--tw-border-opacity));
}

elsa-studio-root .elsa-border-y-blue-50 {
  --tw-border-opacity: 1;
  border-top-color: rgb(239 246 255 / var(--tw-border-opacity));
  border-bottom-color: rgb(239 246 255 / var(--tw-border-opacity));
}

elsa-studio-root .elsa-border-y-blue-100 {
  --tw-border-opacity: 1;
  border-top-color: rgb(219 234 254 / var(--tw-border-opacity));
  border-bottom-color: rgb(219 234 254 / var(--tw-border-opacity));
}

elsa-studio-root .elsa-border-y-blue-200 {
  --tw-border-opacity: 1;
  border-top-color: rgb(191 219 254 / var(--tw-border-opacity));
  border-bottom-color: rgb(191 219 254 / var(--tw-border-opacity));
}

elsa-studio-root .elsa-border-y-blue-300 {
  --tw-border-opacity: 1;
  border-top-color: rgb(147 197 253 / var(--tw-border-opacity));
  border-bottom-color: rgb(147 197 253 / var(--tw-border-opacity));
}

elsa-studio-root .elsa-border-y-blue-400 {
  --tw-border-opacity: 1;
  border-top-color: rgb(96 165 250 / var(--tw-border-opacity));
  border-bottom-color: rgb(96 165 250 / var(--tw-border-opacity));
}

elsa-studio-root .elsa-border-y-blue-500 {
  --tw-border-opacity: 1;
  border-top-color: rgb(59 130 246 / var(--tw-border-opacity));
  border-bottom-color: rgb(59 130 246 / var(--tw-border-opacity));
}

elsa-studio-root .elsa-border-y-blue-600 {
  --tw-border-opacity: 1;
  border-top-color: rgb(37 99 235 / var(--tw-border-opacity));
  border-bottom-color: rgb(37 99 235 / var(--tw-border-opacity));
}

elsa-studio-root .elsa-border-y-blue-700 {
  --tw-border-opacity: 1;
  border-top-color: rgb(29 78 216 / var(--tw-border-opacity));
  border-bottom-color: rgb(29 78 216 / var(--tw-border-opacity));
}

elsa-studio-root .elsa-border-y-blue-800 {
  --tw-border-opacity: 1;
  border-top-color: rgb(30 64 175 / var(--tw-border-opacity));
  border-bottom-color: rgb(30 64 175 / var(--tw-border-opacity));
}

elsa-studio-root .elsa-border-y-blue-900 {
  --tw-border-opacity: 1;
  border-top-color: rgb(30 58 138 / var(--tw-border-opacity));
  border-bottom-color: rgb(30 58 138 / var(--tw-border-opacity));
}

elsa-studio-root .elsa-border-y-pink-50 {
  --tw-border-opacity: 1;
  border-top-color: rgb(253 242 248 / var(--tw-border-opacity));
  border-bottom-color: rgb(253 242 248 / var(--tw-border-opacity));
}

elsa-studio-root .elsa-border-y-pink-100 {
  --tw-border-opacity: 1;
  border-top-color: rgb(252 231 243 / var(--tw-border-opacity));
  border-bottom-color: rgb(252 231 243 / var(--tw-border-opacity));
}

elsa-studio-root .elsa-border-y-pink-200 {
  --tw-border-opacity: 1;
  border-top-color: rgb(251 207 232 / var(--tw-border-opacity));
  border-bottom-color: rgb(251 207 232 / var(--tw-border-opacity));
}

elsa-studio-root .elsa-border-y-pink-300 {
  --tw-border-opacity: 1;
  border-top-color: rgb(249 168 212 / var(--tw-border-opacity));
  border-bottom-color: rgb(249 168 212 / var(--tw-border-opacity));
}

elsa-studio-root .elsa-border-y-pink-400 {
  --tw-border-opacity: 1;
  border-top-color: rgb(244 114 182 / var(--tw-border-opacity));
  border-bottom-color: rgb(244 114 182 / var(--tw-border-opacity));
}

elsa-studio-root .elsa-border-y-pink-500 {
  --tw-border-opacity: 1;
  border-top-color: rgb(236 72 153 / var(--tw-border-opacity));
  border-bottom-color: rgb(236 72 153 / var(--tw-border-opacity));
}

elsa-studio-root .elsa-border-y-pink-600 {
  --tw-border-opacity: 1;
  border-top-color: rgb(219 39 119 / var(--tw-border-opacity));
  border-bottom-color: rgb(219 39 119 / var(--tw-border-opacity));
}

elsa-studio-root .elsa-border-y-pink-700 {
  --tw-border-opacity: 1;
  border-top-color: rgb(190 24 93 / var(--tw-border-opacity));
  border-bottom-color: rgb(190 24 93 / var(--tw-border-opacity));
}

elsa-studio-root .elsa-border-y-pink-800 {
  --tw-border-opacity: 1;
  border-top-color: rgb(157 23 77 / var(--tw-border-opacity));
  border-bottom-color: rgb(157 23 77 / var(--tw-border-opacity));
}

elsa-studio-root .elsa-border-y-pink-900 {
  --tw-border-opacity: 1;
  border-top-color: rgb(131 24 67 / var(--tw-border-opacity));
  border-bottom-color: rgb(131 24 67 / var(--tw-border-opacity));
}

elsa-studio-root .elsa-border-y-rose-50 {
  --tw-border-opacity: 1;
  border-top-color: rgb(255 241 242 / var(--tw-border-opacity));
  border-bottom-color: rgb(255 241 242 / var(--tw-border-opacity));
}

elsa-studio-root .elsa-border-y-rose-100 {
  --tw-border-opacity: 1;
  border-top-color: rgb(255 228 230 / var(--tw-border-opacity));
  border-bottom-color: rgb(255 228 230 / var(--tw-border-opacity));
}

elsa-studio-root .elsa-border-y-rose-200 {
  --tw-border-opacity: 1;
  border-top-color: rgb(254 205 211 / var(--tw-border-opacity));
  border-bottom-color: rgb(254 205 211 / var(--tw-border-opacity));
}

elsa-studio-root .elsa-border-y-rose-300 {
  --tw-border-opacity: 1;
  border-top-color: rgb(253 164 175 / var(--tw-border-opacity));
  border-bottom-color: rgb(253 164 175 / var(--tw-border-opacity));
}

elsa-studio-root .elsa-border-y-rose-400 {
  --tw-border-opacity: 1;
  border-top-color: rgb(251 113 133 / var(--tw-border-opacity));
  border-bottom-color: rgb(251 113 133 / var(--tw-border-opacity));
}

elsa-studio-root .elsa-border-y-rose-500 {
  --tw-border-opacity: 1;
  border-top-color: rgb(244 63 94 / var(--tw-border-opacity));
  border-bottom-color: rgb(244 63 94 / var(--tw-border-opacity));
}

elsa-studio-root .elsa-border-y-rose-600 {
  --tw-border-opacity: 1;
  border-top-color: rgb(225 29 72 / var(--tw-border-opacity));
  border-bottom-color: rgb(225 29 72 / var(--tw-border-opacity));
}

elsa-studio-root .elsa-border-y-rose-700 {
  --tw-border-opacity: 1;
  border-top-color: rgb(190 18 60 / var(--tw-border-opacity));
  border-bottom-color: rgb(190 18 60 / var(--tw-border-opacity));
}

elsa-studio-root .elsa-border-y-rose-800 {
  --tw-border-opacity: 1;
  border-top-color: rgb(159 18 57 / var(--tw-border-opacity));
  border-bottom-color: rgb(159 18 57 / var(--tw-border-opacity));
}

elsa-studio-root .elsa-border-y-rose-900 {
  --tw-border-opacity: 1;
  border-top-color: rgb(136 19 55 / var(--tw-border-opacity));
  border-bottom-color: rgb(136 19 55 / var(--tw-border-opacity));
}

elsa-studio-root .elsa-border-t-gray-50 {
  --tw-border-opacity: 1;
  border-top-color: rgb(249 250 251 / var(--tw-border-opacity));
}

elsa-studio-root .elsa-border-t-gray-100 {
  --tw-border-opacity: 1;
  border-top-color: rgb(243 244 246 / var(--tw-border-opacity));
}

elsa-studio-root .elsa-border-t-gray-200 {
  --tw-border-opacity: 1;
  border-top-color: rgb(229 231 235 / var(--tw-border-opacity));
}

elsa-studio-root .elsa-border-t-gray-300 {
  --tw-border-opacity: 1;
  border-top-color: rgb(209 213 219 / var(--tw-border-opacity));
}

elsa-studio-root .elsa-border-t-gray-400 {
  --tw-border-opacity: 1;
  border-top-color: rgb(156 163 175 / var(--tw-border-opacity));
}

elsa-studio-root .elsa-border-t-gray-500 {
  --tw-border-opacity: 1;
  border-top-color: rgb(107 114 128 / var(--tw-border-opacity));
}

elsa-studio-root .elsa-border-t-gray-600 {
  --tw-border-opacity: 1;
  border-top-color: rgb(75 85 99 / var(--tw-border-opacity));
}

elsa-studio-root .elsa-border-t-gray-700 {
  --tw-border-opacity: 1;
  border-top-color: rgb(55 65 81 / var(--tw-border-opacity));
}

elsa-studio-root .elsa-border-t-gray-800 {
  --tw-border-opacity: 1;
  border-top-color: rgb(31 41 55 / var(--tw-border-opacity));
}

elsa-studio-root .elsa-border-t-gray-900 {
  --tw-border-opacity: 1;
  border-top-color: rgb(17 24 39 / var(--tw-border-opacity));
}

elsa-studio-root .elsa-border-t-red-50 {
  --tw-border-opacity: 1;
  border-top-color: rgb(254 242 242 / var(--tw-border-opacity));
}

elsa-studio-root .elsa-border-t-red-100 {
  --tw-border-opacity: 1;
  border-top-color: rgb(254 226 226 / var(--tw-border-opacity));
}

elsa-studio-root .elsa-border-t-red-200 {
  --tw-border-opacity: 1;
  border-top-color: rgb(254 202 202 / var(--tw-border-opacity));
}

elsa-studio-root .elsa-border-t-red-300 {
  --tw-border-opacity: 1;
  border-top-color: rgb(252 165 165 / var(--tw-border-opacity));
}

elsa-studio-root .elsa-border-t-red-400 {
  --tw-border-opacity: 1;
  border-top-color: rgb(248 113 113 / var(--tw-border-opacity));
}

elsa-studio-root .elsa-border-t-red-500 {
  --tw-border-opacity: 1;
  border-top-color: rgb(239 68 68 / var(--tw-border-opacity));
}

elsa-studio-root .elsa-border-t-red-600 {
  --tw-border-opacity: 1;
  border-top-color: rgb(220 38 38 / var(--tw-border-opacity));
}

elsa-studio-root .elsa-border-t-red-700 {
  --tw-border-opacity: 1;
  border-top-color: rgb(185 28 28 / var(--tw-border-opacity));
}

elsa-studio-root .elsa-border-t-red-800 {
  --tw-border-opacity: 1;
  border-top-color: rgb(153 27 27 / var(--tw-border-opacity));
}

elsa-studio-root .elsa-border-t-red-900 {
  --tw-border-opacity: 1;
  border-top-color: rgb(127 29 29 / var(--tw-border-opacity));
}

elsa-studio-root .elsa-border-t-yellow-50 {
  --tw-border-opacity: 1;
  border-top-color: rgb(254 252 232 / var(--tw-border-opacity));
}

elsa-studio-root .elsa-border-t-yellow-100 {
  --tw-border-opacity: 1;
  border-top-color: rgb(254 249 195 / var(--tw-border-opacity));
}

elsa-studio-root .elsa-border-t-yellow-200 {
  --tw-border-opacity: 1;
  border-top-color: rgb(254 240 138 / var(--tw-border-opacity));
}

elsa-studio-root .elsa-border-t-yellow-300 {
  --tw-border-opacity: 1;
  border-top-color: rgb(253 224 71 / var(--tw-border-opacity));
}

elsa-studio-root .elsa-border-t-yellow-400 {
  --tw-border-opacity: 1;
  border-top-color: rgb(250 204 21 / var(--tw-border-opacity));
}

elsa-studio-root .elsa-border-t-yellow-500 {
  --tw-border-opacity: 1;
  border-top-color: rgb(234 179 8 / var(--tw-border-opacity));
}

elsa-studio-root .elsa-border-t-yellow-600 {
  --tw-border-opacity: 1;
  border-top-color: rgb(202 138 4 / var(--tw-border-opacity));
}

elsa-studio-root .elsa-border-t-yellow-700 {
  --tw-border-opacity: 1;
  border-top-color: rgb(161 98 7 / var(--tw-border-opacity));
}

elsa-studio-root .elsa-border-t-yellow-800 {
  --tw-border-opacity: 1;
  border-top-color: rgb(133 77 14 / var(--tw-border-opacity));
}

elsa-studio-root .elsa-border-t-yellow-900 {
  --tw-border-opacity: 1;
  border-top-color: rgb(113 63 18 / var(--tw-border-opacity));
}

elsa-studio-root .elsa-border-t-green-50 {
  --tw-border-opacity: 1;
  border-top-color: rgb(240 253 244 / var(--tw-border-opacity));
}

elsa-studio-root .elsa-border-t-green-100 {
  --tw-border-opacity: 1;
  border-top-color: rgb(220 252 231 / var(--tw-border-opacity));
}

elsa-studio-root .elsa-border-t-green-200 {
  --tw-border-opacity: 1;
  border-top-color: rgb(187 247 208 / var(--tw-border-opacity));
}

elsa-studio-root .elsa-border-t-green-300 {
  --tw-border-opacity: 1;
  border-top-color: rgb(134 239 172 / var(--tw-border-opacity));
}

elsa-studio-root .elsa-border-t-green-400 {
  --tw-border-opacity: 1;
  border-top-color: rgb(74 222 128 / var(--tw-border-opacity));
}

elsa-studio-root .elsa-border-t-green-500 {
  --tw-border-opacity: 1;
  border-top-color: rgb(34 197 94 / var(--tw-border-opacity));
}

elsa-studio-root .elsa-border-t-green-600 {
  --tw-border-opacity: 1;
  border-top-color: rgb(22 163 74 / var(--tw-border-opacity));
}

elsa-studio-root .elsa-border-t-green-700 {
  --tw-border-opacity: 1;
  border-top-color: rgb(21 128 61 / var(--tw-border-opacity));
}

elsa-studio-root .elsa-border-t-green-800 {
  --tw-border-opacity: 1;
  border-top-color: rgb(22 101 52 / var(--tw-border-opacity));
}

elsa-studio-root .elsa-border-t-green-900 {
  --tw-border-opacity: 1;
  border-top-color: rgb(20 83 45 / var(--tw-border-opacity));
}

elsa-studio-root .elsa-border-t-blue-50 {
  --tw-border-opacity: 1;
  border-top-color: rgb(239 246 255 / var(--tw-border-opacity));
}

elsa-studio-root .elsa-border-t-blue-100 {
  --tw-border-opacity: 1;
  border-top-color: rgb(219 234 254 / var(--tw-border-opacity));
}

elsa-studio-root .elsa-border-t-blue-200 {
  --tw-border-opacity: 1;
  border-top-color: rgb(191 219 254 / var(--tw-border-opacity));
}

elsa-studio-root .elsa-border-t-blue-300 {
  --tw-border-opacity: 1;
  border-top-color: rgb(147 197 253 / var(--tw-border-opacity));
}

elsa-studio-root .elsa-border-t-blue-400 {
  --tw-border-opacity: 1;
  border-top-color: rgb(96 165 250 / var(--tw-border-opacity));
}

elsa-studio-root .elsa-border-t-blue-500 {
  --tw-border-opacity: 1;
  border-top-color: rgb(59 130 246 / var(--tw-border-opacity));
}

elsa-studio-root .elsa-border-t-blue-600 {
  --tw-border-opacity: 1;
  border-top-color: rgb(37 99 235 / var(--tw-border-opacity));
}

elsa-studio-root .elsa-border-t-blue-700 {
  --tw-border-opacity: 1;
  border-top-color: rgb(29 78 216 / var(--tw-border-opacity));
}

elsa-studio-root .elsa-border-t-blue-800 {
  --tw-border-opacity: 1;
  border-top-color: rgb(30 64 175 / var(--tw-border-opacity));
}

elsa-studio-root .elsa-border-t-blue-900 {
  --tw-border-opacity: 1;
  border-top-color: rgb(30 58 138 / var(--tw-border-opacity));
}

elsa-studio-root .elsa-border-t-pink-50 {
  --tw-border-opacity: 1;
  border-top-color: rgb(253 242 248 / var(--tw-border-opacity));
}

elsa-studio-root .elsa-border-t-pink-100 {
  --tw-border-opacity: 1;
  border-top-color: rgb(252 231 243 / var(--tw-border-opacity));
}

elsa-studio-root .elsa-border-t-pink-200 {
  --tw-border-opacity: 1;
  border-top-color: rgb(251 207 232 / var(--tw-border-opacity));
}

elsa-studio-root .elsa-border-t-pink-300 {
  --tw-border-opacity: 1;
  border-top-color: rgb(249 168 212 / var(--tw-border-opacity));
}

elsa-studio-root .elsa-border-t-pink-400 {
  --tw-border-opacity: 1;
  border-top-color: rgb(244 114 182 / var(--tw-border-opacity));
}

elsa-studio-root .elsa-border-t-pink-500 {
  --tw-border-opacity: 1;
  border-top-color: rgb(236 72 153 / var(--tw-border-opacity));
}

elsa-studio-root .elsa-border-t-pink-600 {
  --tw-border-opacity: 1;
  border-top-color: rgb(219 39 119 / var(--tw-border-opacity));
}

elsa-studio-root .elsa-border-t-pink-700 {
  --tw-border-opacity: 1;
  border-top-color: rgb(190 24 93 / var(--tw-border-opacity));
}

elsa-studio-root .elsa-border-t-pink-800 {
  --tw-border-opacity: 1;
  border-top-color: rgb(157 23 77 / var(--tw-border-opacity));
}

elsa-studio-root .elsa-border-t-pink-900 {
  --tw-border-opacity: 1;
  border-top-color: rgb(131 24 67 / var(--tw-border-opacity));
}

elsa-studio-root .elsa-border-t-rose-50 {
  --tw-border-opacity: 1;
  border-top-color: rgb(255 241 242 / var(--tw-border-opacity));
}

elsa-studio-root .elsa-border-t-rose-100 {
  --tw-border-opacity: 1;
  border-top-color: rgb(255 228 230 / var(--tw-border-opacity));
}

elsa-studio-root .elsa-border-t-rose-200 {
  --tw-border-opacity: 1;
  border-top-color: rgb(254 205 211 / var(--tw-border-opacity));
}

elsa-studio-root .elsa-border-t-rose-300 {
  --tw-border-opacity: 1;
  border-top-color: rgb(253 164 175 / var(--tw-border-opacity));
}

elsa-studio-root .elsa-border-t-rose-400 {
  --tw-border-opacity: 1;
  border-top-color: rgb(251 113 133 / var(--tw-border-opacity));
}

elsa-studio-root .elsa-border-t-rose-500 {
  --tw-border-opacity: 1;
  border-top-color: rgb(244 63 94 / var(--tw-border-opacity));
}

elsa-studio-root .elsa-border-t-rose-600 {
  --tw-border-opacity: 1;
  border-top-color: rgb(225 29 72 / var(--tw-border-opacity));
}

elsa-studio-root .elsa-border-t-rose-700 {
  --tw-border-opacity: 1;
  border-top-color: rgb(190 18 60 / var(--tw-border-opacity));
}

elsa-studio-root .elsa-border-t-rose-800 {
  --tw-border-opacity: 1;
  border-top-color: rgb(159 18 57 / var(--tw-border-opacity));
}

elsa-studio-root .elsa-border-t-rose-900 {
  --tw-border-opacity: 1;
  border-top-color: rgb(136 19 55 / var(--tw-border-opacity));
}

elsa-studio-root .elsa-border-r-gray-50 {
  --tw-border-opacity: 1;
  border-right-color: rgb(249 250 251 / var(--tw-border-opacity));
}

elsa-studio-root .elsa-border-r-gray-100 {
  --tw-border-opacity: 1;
  border-right-color: rgb(243 244 246 / var(--tw-border-opacity));
}

elsa-studio-root .elsa-border-r-gray-200 {
  --tw-border-opacity: 1;
  border-right-color: rgb(229 231 235 / var(--tw-border-opacity));
}

elsa-studio-root .elsa-border-r-gray-300 {
  --tw-border-opacity: 1;
  border-right-color: rgb(209 213 219 / var(--tw-border-opacity));
}

elsa-studio-root .elsa-border-r-gray-400 {
  --tw-border-opacity: 1;
  border-right-color: rgb(156 163 175 / var(--tw-border-opacity));
}

elsa-studio-root .elsa-border-r-gray-500 {
  --tw-border-opacity: 1;
  border-right-color: rgb(107 114 128 / var(--tw-border-opacity));
}

elsa-studio-root .elsa-border-r-gray-600 {
  --tw-border-opacity: 1;
  border-right-color: rgb(75 85 99 / var(--tw-border-opacity));
}

elsa-studio-root .elsa-border-r-gray-700 {
  --tw-border-opacity: 1;
  border-right-color: rgb(55 65 81 / var(--tw-border-opacity));
}

elsa-studio-root .elsa-border-r-gray-800 {
  --tw-border-opacity: 1;
  border-right-color: rgb(31 41 55 / var(--tw-border-opacity));
}

elsa-studio-root .elsa-border-r-gray-900 {
  --tw-border-opacity: 1;
  border-right-color: rgb(17 24 39 / var(--tw-border-opacity));
}

elsa-studio-root .elsa-border-r-red-50 {
  --tw-border-opacity: 1;
  border-right-color: rgb(254 242 242 / var(--tw-border-opacity));
}

elsa-studio-root .elsa-border-r-red-100 {
  --tw-border-opacity: 1;
  border-right-color: rgb(254 226 226 / var(--tw-border-opacity));
}

elsa-studio-root .elsa-border-r-red-200 {
  --tw-border-opacity: 1;
  border-right-color: rgb(254 202 202 / var(--tw-border-opacity));
}

elsa-studio-root .elsa-border-r-red-300 {
  --tw-border-opacity: 1;
  border-right-color: rgb(252 165 165 / var(--tw-border-opacity));
}

elsa-studio-root .elsa-border-r-red-400 {
  --tw-border-opacity: 1;
  border-right-color: rgb(248 113 113 / var(--tw-border-opacity));
}

elsa-studio-root .elsa-border-r-red-500 {
  --tw-border-opacity: 1;
  border-right-color: rgb(239 68 68 / var(--tw-border-opacity));
}

elsa-studio-root .elsa-border-r-red-600 {
  --tw-border-opacity: 1;
  border-right-color: rgb(220 38 38 / var(--tw-border-opacity));
}

elsa-studio-root .elsa-border-r-red-700 {
  --tw-border-opacity: 1;
  border-right-color: rgb(185 28 28 / var(--tw-border-opacity));
}

elsa-studio-root .elsa-border-r-red-800 {
  --tw-border-opacity: 1;
  border-right-color: rgb(153 27 27 / var(--tw-border-opacity));
}

elsa-studio-root .elsa-border-r-red-900 {
  --tw-border-opacity: 1;
  border-right-color: rgb(127 29 29 / var(--tw-border-opacity));
}

elsa-studio-root .elsa-border-r-yellow-50 {
  --tw-border-opacity: 1;
  border-right-color: rgb(254 252 232 / var(--tw-border-opacity));
}

elsa-studio-root .elsa-border-r-yellow-100 {
  --tw-border-opacity: 1;
  border-right-color: rgb(254 249 195 / var(--tw-border-opacity));
}

elsa-studio-root .elsa-border-r-yellow-200 {
  --tw-border-opacity: 1;
  border-right-color: rgb(254 240 138 / var(--tw-border-opacity));
}

elsa-studio-root .elsa-border-r-yellow-300 {
  --tw-border-opacity: 1;
  border-right-color: rgb(253 224 71 / var(--tw-border-opacity));
}

elsa-studio-root .elsa-border-r-yellow-400 {
  --tw-border-opacity: 1;
  border-right-color: rgb(250 204 21 / var(--tw-border-opacity));
}

elsa-studio-root .elsa-border-r-yellow-500 {
  --tw-border-opacity: 1;
  border-right-color: rgb(234 179 8 / var(--tw-border-opacity));
}

elsa-studio-root .elsa-border-r-yellow-600 {
  --tw-border-opacity: 1;
  border-right-color: rgb(202 138 4 / var(--tw-border-opacity));
}

elsa-studio-root .elsa-border-r-yellow-700 {
  --tw-border-opacity: 1;
  border-right-color: rgb(161 98 7 / var(--tw-border-opacity));
}

elsa-studio-root .elsa-border-r-yellow-800 {
  --tw-border-opacity: 1;
  border-right-color: rgb(133 77 14 / var(--tw-border-opacity));
}

elsa-studio-root .elsa-border-r-yellow-900 {
  --tw-border-opacity: 1;
  border-right-color: rgb(113 63 18 / var(--tw-border-opacity));
}

elsa-studio-root .elsa-border-r-green-50 {
  --tw-border-opacity: 1;
  border-right-color: rgb(240 253 244 / var(--tw-border-opacity));
}

elsa-studio-root .elsa-border-r-green-100 {
  --tw-border-opacity: 1;
  border-right-color: rgb(220 252 231 / var(--tw-border-opacity));
}

elsa-studio-root .elsa-border-r-green-200 {
  --tw-border-opacity: 1;
  border-right-color: rgb(187 247 208 / var(--tw-border-opacity));
}

elsa-studio-root .elsa-border-r-green-300 {
  --tw-border-opacity: 1;
  border-right-color: rgb(134 239 172 / var(--tw-border-opacity));
}

elsa-studio-root .elsa-border-r-green-400 {
  --tw-border-opacity: 1;
  border-right-color: rgb(74 222 128 / var(--tw-border-opacity));
}

elsa-studio-root .elsa-border-r-green-500 {
  --tw-border-opacity: 1;
  border-right-color: rgb(34 197 94 / var(--tw-border-opacity));
}

elsa-studio-root .elsa-border-r-green-600 {
  --tw-border-opacity: 1;
  border-right-color: rgb(22 163 74 / var(--tw-border-opacity));
}

elsa-studio-root .elsa-border-r-green-700 {
  --tw-border-opacity: 1;
  border-right-color: rgb(21 128 61 / var(--tw-border-opacity));
}

elsa-studio-root .elsa-border-r-green-800 {
  --tw-border-opacity: 1;
  border-right-color: rgb(22 101 52 / var(--tw-border-opacity));
}

elsa-studio-root .elsa-border-r-green-900 {
  --tw-border-opacity: 1;
  border-right-color: rgb(20 83 45 / var(--tw-border-opacity));
}

elsa-studio-root .elsa-border-r-blue-50 {
  --tw-border-opacity: 1;
  border-right-color: rgb(239 246 255 / var(--tw-border-opacity));
}

elsa-studio-root .elsa-border-r-blue-100 {
  --tw-border-opacity: 1;
  border-right-color: rgb(219 234 254 / var(--tw-border-opacity));
}

elsa-studio-root .elsa-border-r-blue-200 {
  --tw-border-opacity: 1;
  border-right-color: rgb(191 219 254 / var(--tw-border-opacity));
}

elsa-studio-root .elsa-border-r-blue-300 {
  --tw-border-opacity: 1;
  border-right-color: rgb(147 197 253 / var(--tw-border-opacity));
}

elsa-studio-root .elsa-border-r-blue-400 {
  --tw-border-opacity: 1;
  border-right-color: rgb(96 165 250 / var(--tw-border-opacity));
}

elsa-studio-root .elsa-border-r-blue-500 {
  --tw-border-opacity: 1;
  border-right-color: rgb(59 130 246 / var(--tw-border-opacity));
}

elsa-studio-root .elsa-border-r-blue-600 {
  --tw-border-opacity: 1;
  border-right-color: rgb(37 99 235 / var(--tw-border-opacity));
}

elsa-studio-root .elsa-border-r-blue-700 {
  --tw-border-opacity: 1;
  border-right-color: rgb(29 78 216 / var(--tw-border-opacity));
}

elsa-studio-root .elsa-border-r-blue-800 {
  --tw-border-opacity: 1;
  border-right-color: rgb(30 64 175 / var(--tw-border-opacity));
}

elsa-studio-root .elsa-border-r-blue-900 {
  --tw-border-opacity: 1;
  border-right-color: rgb(30 58 138 / var(--tw-border-opacity));
}

elsa-studio-root .elsa-border-r-pink-50 {
  --tw-border-opacity: 1;
  border-right-color: rgb(253 242 248 / var(--tw-border-opacity));
}

elsa-studio-root .elsa-border-r-pink-100 {
  --tw-border-opacity: 1;
  border-right-color: rgb(252 231 243 / var(--tw-border-opacity));
}

elsa-studio-root .elsa-border-r-pink-200 {
  --tw-border-opacity: 1;
  border-right-color: rgb(251 207 232 / var(--tw-border-opacity));
}

elsa-studio-root .elsa-border-r-pink-300 {
  --tw-border-opacity: 1;
  border-right-color: rgb(249 168 212 / var(--tw-border-opacity));
}

elsa-studio-root .elsa-border-r-pink-400 {
  --tw-border-opacity: 1;
  border-right-color: rgb(244 114 182 / var(--tw-border-opacity));
}

elsa-studio-root .elsa-border-r-pink-500 {
  --tw-border-opacity: 1;
  border-right-color: rgb(236 72 153 / var(--tw-border-opacity));
}

elsa-studio-root .elsa-border-r-pink-600 {
  --tw-border-opacity: 1;
  border-right-color: rgb(219 39 119 / var(--tw-border-opacity));
}

elsa-studio-root .elsa-border-r-pink-700 {
  --tw-border-opacity: 1;
  border-right-color: rgb(190 24 93 / var(--tw-border-opacity));
}

elsa-studio-root .elsa-border-r-pink-800 {
  --tw-border-opacity: 1;
  border-right-color: rgb(157 23 77 / var(--tw-border-opacity));
}

elsa-studio-root .elsa-border-r-pink-900 {
  --tw-border-opacity: 1;
  border-right-color: rgb(131 24 67 / var(--tw-border-opacity));
}

elsa-studio-root .elsa-border-r-rose-50 {
  --tw-border-opacity: 1;
  border-right-color: rgb(255 241 242 / var(--tw-border-opacity));
}

elsa-studio-root .elsa-border-r-rose-100 {
  --tw-border-opacity: 1;
  border-right-color: rgb(255 228 230 / var(--tw-border-opacity));
}

elsa-studio-root .elsa-border-r-rose-200 {
  --tw-border-opacity: 1;
  border-right-color: rgb(254 205 211 / var(--tw-border-opacity));
}

elsa-studio-root .elsa-border-r-rose-300 {
  --tw-border-opacity: 1;
  border-right-color: rgb(253 164 175 / var(--tw-border-opacity));
}

elsa-studio-root .elsa-border-r-rose-400 {
  --tw-border-opacity: 1;
  border-right-color: rgb(251 113 133 / var(--tw-border-opacity));
}

elsa-studio-root .elsa-border-r-rose-500 {
  --tw-border-opacity: 1;
  border-right-color: rgb(244 63 94 / var(--tw-border-opacity));
}

elsa-studio-root .elsa-border-r-rose-600 {
  --tw-border-opacity: 1;
  border-right-color: rgb(225 29 72 / var(--tw-border-opacity));
}

elsa-studio-root .elsa-border-r-rose-700 {
  --tw-border-opacity: 1;
  border-right-color: rgb(190 18 60 / var(--tw-border-opacity));
}

elsa-studio-root .elsa-border-r-rose-800 {
  --tw-border-opacity: 1;
  border-right-color: rgb(159 18 57 / var(--tw-border-opacity));
}

elsa-studio-root .elsa-border-r-rose-900 {
  --tw-border-opacity: 1;
  border-right-color: rgb(136 19 55 / var(--tw-border-opacity));
}

elsa-studio-root .elsa-border-b-gray-50 {
  --tw-border-opacity: 1;
  border-bottom-color: rgb(249 250 251 / var(--tw-border-opacity));
}

elsa-studio-root .elsa-border-b-gray-100 {
  --tw-border-opacity: 1;
  border-bottom-color: rgb(243 244 246 / var(--tw-border-opacity));
}

elsa-studio-root .elsa-border-b-gray-200 {
  --tw-border-opacity: 1;
  border-bottom-color: rgb(229 231 235 / var(--tw-border-opacity));
}

elsa-studio-root .elsa-border-b-gray-300 {
  --tw-border-opacity: 1;
  border-bottom-color: rgb(209 213 219 / var(--tw-border-opacity));
}

elsa-studio-root .elsa-border-b-gray-400 {
  --tw-border-opacity: 1;
  border-bottom-color: rgb(156 163 175 / var(--tw-border-opacity));
}

elsa-studio-root .elsa-border-b-gray-500 {
  --tw-border-opacity: 1;
  border-bottom-color: rgb(107 114 128 / var(--tw-border-opacity));
}

elsa-studio-root .elsa-border-b-gray-600 {
  --tw-border-opacity: 1;
  border-bottom-color: rgb(75 85 99 / var(--tw-border-opacity));
}

elsa-studio-root .elsa-border-b-gray-700 {
  --tw-border-opacity: 1;
  border-bottom-color: rgb(55 65 81 / var(--tw-border-opacity));
}

elsa-studio-root .elsa-border-b-gray-800 {
  --tw-border-opacity: 1;
  border-bottom-color: rgb(31 41 55 / var(--tw-border-opacity));
}

elsa-studio-root .elsa-border-b-gray-900 {
  --tw-border-opacity: 1;
  border-bottom-color: rgb(17 24 39 / var(--tw-border-opacity));
}

elsa-studio-root .elsa-border-b-red-50 {
  --tw-border-opacity: 1;
  border-bottom-color: rgb(254 242 242 / var(--tw-border-opacity));
}

elsa-studio-root .elsa-border-b-red-100 {
  --tw-border-opacity: 1;
  border-bottom-color: rgb(254 226 226 / var(--tw-border-opacity));
}

elsa-studio-root .elsa-border-b-red-200 {
  --tw-border-opacity: 1;
  border-bottom-color: rgb(254 202 202 / var(--tw-border-opacity));
}

elsa-studio-root .elsa-border-b-red-300 {
  --tw-border-opacity: 1;
  border-bottom-color: rgb(252 165 165 / var(--tw-border-opacity));
}

elsa-studio-root .elsa-border-b-red-400 {
  --tw-border-opacity: 1;
  border-bottom-color: rgb(248 113 113 / var(--tw-border-opacity));
}

elsa-studio-root .elsa-border-b-red-500 {
  --tw-border-opacity: 1;
  border-bottom-color: rgb(239 68 68 / var(--tw-border-opacity));
}

elsa-studio-root .elsa-border-b-red-600 {
  --tw-border-opacity: 1;
  border-bottom-color: rgb(220 38 38 / var(--tw-border-opacity));
}

elsa-studio-root .elsa-border-b-red-700 {
  --tw-border-opacity: 1;
  border-bottom-color: rgb(185 28 28 / var(--tw-border-opacity));
}

elsa-studio-root .elsa-border-b-red-800 {
  --tw-border-opacity: 1;
  border-bottom-color: rgb(153 27 27 / var(--tw-border-opacity));
}

elsa-studio-root .elsa-border-b-red-900 {
  --tw-border-opacity: 1;
  border-bottom-color: rgb(127 29 29 / var(--tw-border-opacity));
}

elsa-studio-root .elsa-border-b-yellow-50 {
  --tw-border-opacity: 1;
  border-bottom-color: rgb(254 252 232 / var(--tw-border-opacity));
}

elsa-studio-root .elsa-border-b-yellow-100 {
  --tw-border-opacity: 1;
  border-bottom-color: rgb(254 249 195 / var(--tw-border-opacity));
}

elsa-studio-root .elsa-border-b-yellow-200 {
  --tw-border-opacity: 1;
  border-bottom-color: rgb(254 240 138 / var(--tw-border-opacity));
}

elsa-studio-root .elsa-border-b-yellow-300 {
  --tw-border-opacity: 1;
  border-bottom-color: rgb(253 224 71 / var(--tw-border-opacity));
}

elsa-studio-root .elsa-border-b-yellow-400 {
  --tw-border-opacity: 1;
  border-bottom-color: rgb(250 204 21 / var(--tw-border-opacity));
}

elsa-studio-root .elsa-border-b-yellow-500 {
  --tw-border-opacity: 1;
  border-bottom-color: rgb(234 179 8 / var(--tw-border-opacity));
}

elsa-studio-root .elsa-border-b-yellow-600 {
  --tw-border-opacity: 1;
  border-bottom-color: rgb(202 138 4 / var(--tw-border-opacity));
}

elsa-studio-root .elsa-border-b-yellow-700 {
  --tw-border-opacity: 1;
  border-bottom-color: rgb(161 98 7 / var(--tw-border-opacity));
}

elsa-studio-root .elsa-border-b-yellow-800 {
  --tw-border-opacity: 1;
  border-bottom-color: rgb(133 77 14 / var(--tw-border-opacity));
}

elsa-studio-root .elsa-border-b-yellow-900 {
  --tw-border-opacity: 1;
  border-bottom-color: rgb(113 63 18 / var(--tw-border-opacity));
}

elsa-studio-root .elsa-border-b-green-50 {
  --tw-border-opacity: 1;
  border-bottom-color: rgb(240 253 244 / var(--tw-border-opacity));
}

elsa-studio-root .elsa-border-b-green-100 {
  --tw-border-opacity: 1;
  border-bottom-color: rgb(220 252 231 / var(--tw-border-opacity));
}

elsa-studio-root .elsa-border-b-green-200 {
  --tw-border-opacity: 1;
  border-bottom-color: rgb(187 247 208 / var(--tw-border-opacity));
}

elsa-studio-root .elsa-border-b-green-300 {
  --tw-border-opacity: 1;
  border-bottom-color: rgb(134 239 172 / var(--tw-border-opacity));
}

elsa-studio-root .elsa-border-b-green-400 {
  --tw-border-opacity: 1;
  border-bottom-color: rgb(74 222 128 / var(--tw-border-opacity));
}

elsa-studio-root .elsa-border-b-green-500 {
  --tw-border-opacity: 1;
  border-bottom-color: rgb(34 197 94 / var(--tw-border-opacity));
}

elsa-studio-root .elsa-border-b-green-600 {
  --tw-border-opacity: 1;
  border-bottom-color: rgb(22 163 74 / var(--tw-border-opacity));
}

elsa-studio-root .elsa-border-b-green-700 {
  --tw-border-opacity: 1;
  border-bottom-color: rgb(21 128 61 / var(--tw-border-opacity));
}

elsa-studio-root .elsa-border-b-green-800 {
  --tw-border-opacity: 1;
  border-bottom-color: rgb(22 101 52 / var(--tw-border-opacity));
}

elsa-studio-root .elsa-border-b-green-900 {
  --tw-border-opacity: 1;
  border-bottom-color: rgb(20 83 45 / var(--tw-border-opacity));
}

elsa-studio-root .elsa-border-b-blue-50 {
  --tw-border-opacity: 1;
  border-bottom-color: rgb(239 246 255 / var(--tw-border-opacity));
}

elsa-studio-root .elsa-border-b-blue-100 {
  --tw-border-opacity: 1;
  border-bottom-color: rgb(219 234 254 / var(--tw-border-opacity));
}

elsa-studio-root .elsa-border-b-blue-200 {
  --tw-border-opacity: 1;
  border-bottom-color: rgb(191 219 254 / var(--tw-border-opacity));
}

elsa-studio-root .elsa-border-b-blue-300 {
  --tw-border-opacity: 1;
  border-bottom-color: rgb(147 197 253 / var(--tw-border-opacity));
}

elsa-studio-root .elsa-border-b-blue-400 {
  --tw-border-opacity: 1;
  border-bottom-color: rgb(96 165 250 / var(--tw-border-opacity));
}

elsa-studio-root .elsa-border-b-blue-500 {
  --tw-border-opacity: 1;
  border-bottom-color: rgb(59 130 246 / var(--tw-border-opacity));
}

elsa-studio-root .elsa-border-b-blue-600 {
  --tw-border-opacity: 1;
  border-bottom-color: rgb(37 99 235 / var(--tw-border-opacity));
}

elsa-studio-root .elsa-border-b-blue-700 {
  --tw-border-opacity: 1;
  border-bottom-color: rgb(29 78 216 / var(--tw-border-opacity));
}

elsa-studio-root .elsa-border-b-blue-800 {
  --tw-border-opacity: 1;
  border-bottom-color: rgb(30 64 175 / var(--tw-border-opacity));
}

elsa-studio-root .elsa-border-b-blue-900 {
  --tw-border-opacity: 1;
  border-bottom-color: rgb(30 58 138 / var(--tw-border-opacity));
}

elsa-studio-root .elsa-border-b-pink-50 {
  --tw-border-opacity: 1;
  border-bottom-color: rgb(253 242 248 / var(--tw-border-opacity));
}

elsa-studio-root .elsa-border-b-pink-100 {
  --tw-border-opacity: 1;
  border-bottom-color: rgb(252 231 243 / var(--tw-border-opacity));
}

elsa-studio-root .elsa-border-b-pink-200 {
  --tw-border-opacity: 1;
  border-bottom-color: rgb(251 207 232 / var(--tw-border-opacity));
}

elsa-studio-root .elsa-border-b-pink-300 {
  --tw-border-opacity: 1;
  border-bottom-color: rgb(249 168 212 / var(--tw-border-opacity));
}

elsa-studio-root .elsa-border-b-pink-400 {
  --tw-border-opacity: 1;
  border-bottom-color: rgb(244 114 182 / var(--tw-border-opacity));
}

elsa-studio-root .elsa-border-b-pink-500 {
  --tw-border-opacity: 1;
  border-bottom-color: rgb(236 72 153 / var(--tw-border-opacity));
}

elsa-studio-root .elsa-border-b-pink-600 {
  --tw-border-opacity: 1;
  border-bottom-color: rgb(219 39 119 / var(--tw-border-opacity));
}

elsa-studio-root .elsa-border-b-pink-700 {
  --tw-border-opacity: 1;
  border-bottom-color: rgb(190 24 93 / var(--tw-border-opacity));
}

elsa-studio-root .elsa-border-b-pink-800 {
  --tw-border-opacity: 1;
  border-bottom-color: rgb(157 23 77 / var(--tw-border-opacity));
}

elsa-studio-root .elsa-border-b-pink-900 {
  --tw-border-opacity: 1;
  border-bottom-color: rgb(131 24 67 / var(--tw-border-opacity));
}

elsa-studio-root .elsa-border-b-rose-50 {
  --tw-border-opacity: 1;
  border-bottom-color: rgb(255 241 242 / var(--tw-border-opacity));
}

elsa-studio-root .elsa-border-b-rose-100 {
  --tw-border-opacity: 1;
  border-bottom-color: rgb(255 228 230 / var(--tw-border-opacity));
}

elsa-studio-root .elsa-border-b-rose-200 {
  --tw-border-opacity: 1;
  border-bottom-color: rgb(254 205 211 / var(--tw-border-opacity));
}

elsa-studio-root .elsa-border-b-rose-300 {
  --tw-border-opacity: 1;
  border-bottom-color: rgb(253 164 175 / var(--tw-border-opacity));
}

elsa-studio-root .elsa-border-b-rose-400 {
  --tw-border-opacity: 1;
  border-bottom-color: rgb(251 113 133 / var(--tw-border-opacity));
}

elsa-studio-root .elsa-border-b-rose-500 {
  --tw-border-opacity: 1;
  border-bottom-color: rgb(244 63 94 / var(--tw-border-opacity));
}

elsa-studio-root .elsa-border-b-rose-600 {
  --tw-border-opacity: 1;
  border-bottom-color: rgb(225 29 72 / var(--tw-border-opacity));
}

elsa-studio-root .elsa-border-b-rose-700 {
  --tw-border-opacity: 1;
  border-bottom-color: rgb(190 18 60 / var(--tw-border-opacity));
}

elsa-studio-root .elsa-border-b-rose-800 {
  --tw-border-opacity: 1;
  border-bottom-color: rgb(159 18 57 / var(--tw-border-opacity));
}

elsa-studio-root .elsa-border-b-rose-900 {
  --tw-border-opacity: 1;
  border-bottom-color: rgb(136 19 55 / var(--tw-border-opacity));
}

elsa-studio-root .elsa-border-l-gray-50 {
  --tw-border-opacity: 1;
  border-left-color: rgb(249 250 251 / var(--tw-border-opacity));
}

elsa-studio-root .elsa-border-l-gray-100 {
  --tw-border-opacity: 1;
  border-left-color: rgb(243 244 246 / var(--tw-border-opacity));
}

elsa-studio-root .elsa-border-l-gray-200 {
  --tw-border-opacity: 1;
  border-left-color: rgb(229 231 235 / var(--tw-border-opacity));
}

elsa-studio-root .elsa-border-l-gray-300 {
  --tw-border-opacity: 1;
  border-left-color: rgb(209 213 219 / var(--tw-border-opacity));
}

elsa-studio-root .elsa-border-l-gray-400 {
  --tw-border-opacity: 1;
  border-left-color: rgb(156 163 175 / var(--tw-border-opacity));
}

elsa-studio-root .elsa-border-l-gray-500 {
  --tw-border-opacity: 1;
  border-left-color: rgb(107 114 128 / var(--tw-border-opacity));
}

elsa-studio-root .elsa-border-l-gray-600 {
  --tw-border-opacity: 1;
  border-left-color: rgb(75 85 99 / var(--tw-border-opacity));
}

elsa-studio-root .elsa-border-l-gray-700 {
  --tw-border-opacity: 1;
  border-left-color: rgb(55 65 81 / var(--tw-border-opacity));
}

elsa-studio-root .elsa-border-l-gray-800 {
  --tw-border-opacity: 1;
  border-left-color: rgb(31 41 55 / var(--tw-border-opacity));
}

elsa-studio-root .elsa-border-l-gray-900 {
  --tw-border-opacity: 1;
  border-left-color: rgb(17 24 39 / var(--tw-border-opacity));
}

elsa-studio-root .elsa-border-l-red-50 {
  --tw-border-opacity: 1;
  border-left-color: rgb(254 242 242 / var(--tw-border-opacity));
}

elsa-studio-root .elsa-border-l-red-100 {
  --tw-border-opacity: 1;
  border-left-color: rgb(254 226 226 / var(--tw-border-opacity));
}

elsa-studio-root .elsa-border-l-red-200 {
  --tw-border-opacity: 1;
  border-left-color: rgb(254 202 202 / var(--tw-border-opacity));
}

elsa-studio-root .elsa-border-l-red-300 {
  --tw-border-opacity: 1;
  border-left-color: rgb(252 165 165 / var(--tw-border-opacity));
}

elsa-studio-root .elsa-border-l-red-400 {
  --tw-border-opacity: 1;
  border-left-color: rgb(248 113 113 / var(--tw-border-opacity));
}

elsa-studio-root .elsa-border-l-red-500 {
  --tw-border-opacity: 1;
  border-left-color: rgb(239 68 68 / var(--tw-border-opacity));
}

elsa-studio-root .elsa-border-l-red-600 {
  --tw-border-opacity: 1;
  border-left-color: rgb(220 38 38 / var(--tw-border-opacity));
}

elsa-studio-root .elsa-border-l-red-700 {
  --tw-border-opacity: 1;
  border-left-color: rgb(185 28 28 / var(--tw-border-opacity));
}

elsa-studio-root .elsa-border-l-red-800 {
  --tw-border-opacity: 1;
  border-left-color: rgb(153 27 27 / var(--tw-border-opacity));
}

elsa-studio-root .elsa-border-l-red-900 {
  --tw-border-opacity: 1;
  border-left-color: rgb(127 29 29 / var(--tw-border-opacity));
}

elsa-studio-root .elsa-border-l-yellow-50 {
  --tw-border-opacity: 1;
  border-left-color: rgb(254 252 232 / var(--tw-border-opacity));
}

elsa-studio-root .elsa-border-l-yellow-100 {
  --tw-border-opacity: 1;
  border-left-color: rgb(254 249 195 / var(--tw-border-opacity));
}

elsa-studio-root .elsa-border-l-yellow-200 {
  --tw-border-opacity: 1;
  border-left-color: rgb(254 240 138 / var(--tw-border-opacity));
}

elsa-studio-root .elsa-border-l-yellow-300 {
  --tw-border-opacity: 1;
  border-left-color: rgb(253 224 71 / var(--tw-border-opacity));
}

elsa-studio-root .elsa-border-l-yellow-400 {
  --tw-border-opacity: 1;
  border-left-color: rgb(250 204 21 / var(--tw-border-opacity));
}

elsa-studio-root .elsa-border-l-yellow-500 {
  --tw-border-opacity: 1;
  border-left-color: rgb(234 179 8 / var(--tw-border-opacity));
}

elsa-studio-root .elsa-border-l-yellow-600 {
  --tw-border-opacity: 1;
  border-left-color: rgb(202 138 4 / var(--tw-border-opacity));
}

elsa-studio-root .elsa-border-l-yellow-700 {
  --tw-border-opacity: 1;
  border-left-color: rgb(161 98 7 / var(--tw-border-opacity));
}

elsa-studio-root .elsa-border-l-yellow-800 {
  --tw-border-opacity: 1;
  border-left-color: rgb(133 77 14 / var(--tw-border-opacity));
}

elsa-studio-root .elsa-border-l-yellow-900 {
  --tw-border-opacity: 1;
  border-left-color: rgb(113 63 18 / var(--tw-border-opacity));
}

elsa-studio-root .elsa-border-l-green-50 {
  --tw-border-opacity: 1;
  border-left-color: rgb(240 253 244 / var(--tw-border-opacity));
}

elsa-studio-root .elsa-border-l-green-100 {
  --tw-border-opacity: 1;
  border-left-color: rgb(220 252 231 / var(--tw-border-opacity));
}

elsa-studio-root .elsa-border-l-green-200 {
  --tw-border-opacity: 1;
  border-left-color: rgb(187 247 208 / var(--tw-border-opacity));
}

elsa-studio-root .elsa-border-l-green-300 {
  --tw-border-opacity: 1;
  border-left-color: rgb(134 239 172 / var(--tw-border-opacity));
}

elsa-studio-root .elsa-border-l-green-400 {
  --tw-border-opacity: 1;
  border-left-color: rgb(74 222 128 / var(--tw-border-opacity));
}

elsa-studio-root .elsa-border-l-green-500 {
  --tw-border-opacity: 1;
  border-left-color: rgb(34 197 94 / var(--tw-border-opacity));
}

elsa-studio-root .elsa-border-l-green-600 {
  --tw-border-opacity: 1;
  border-left-color: rgb(22 163 74 / var(--tw-border-opacity));
}

elsa-studio-root .elsa-border-l-green-700 {
  --tw-border-opacity: 1;
  border-left-color: rgb(21 128 61 / var(--tw-border-opacity));
}

elsa-studio-root .elsa-border-l-green-800 {
  --tw-border-opacity: 1;
  border-left-color: rgb(22 101 52 / var(--tw-border-opacity));
}

elsa-studio-root .elsa-border-l-green-900 {
  --tw-border-opacity: 1;
  border-left-color: rgb(20 83 45 / var(--tw-border-opacity));
}

elsa-studio-root .elsa-border-l-blue-50 {
  --tw-border-opacity: 1;
  border-left-color: rgb(239 246 255 / var(--tw-border-opacity));
}

elsa-studio-root .elsa-border-l-blue-100 {
  --tw-border-opacity: 1;
  border-left-color: rgb(219 234 254 / var(--tw-border-opacity));
}

elsa-studio-root .elsa-border-l-blue-200 {
  --tw-border-opacity: 1;
  border-left-color: rgb(191 219 254 / var(--tw-border-opacity));
}

elsa-studio-root .elsa-border-l-blue-300 {
  --tw-border-opacity: 1;
  border-left-color: rgb(147 197 253 / var(--tw-border-opacity));
}

elsa-studio-root .elsa-border-l-blue-400 {
  --tw-border-opacity: 1;
  border-left-color: rgb(96 165 250 / var(--tw-border-opacity));
}

elsa-studio-root .elsa-border-l-blue-500 {
  --tw-border-opacity: 1;
  border-left-color: rgb(59 130 246 / var(--tw-border-opacity));
}

elsa-studio-root .elsa-border-l-blue-600 {
  --tw-border-opacity: 1;
  border-left-color: rgb(37 99 235 / var(--tw-border-opacity));
}

elsa-studio-root .elsa-border-l-blue-700 {
  --tw-border-opacity: 1;
  border-left-color: rgb(29 78 216 / var(--tw-border-opacity));
}

elsa-studio-root .elsa-border-l-blue-800 {
  --tw-border-opacity: 1;
  border-left-color: rgb(30 64 175 / var(--tw-border-opacity));
}

elsa-studio-root .elsa-border-l-blue-900 {
  --tw-border-opacity: 1;
  border-left-color: rgb(30 58 138 / var(--tw-border-opacity));
}

elsa-studio-root .elsa-border-l-pink-50 {
  --tw-border-opacity: 1;
  border-left-color: rgb(253 242 248 / var(--tw-border-opacity));
}

elsa-studio-root .elsa-border-l-pink-100 {
  --tw-border-opacity: 1;
  border-left-color: rgb(252 231 243 / var(--tw-border-opacity));
}

elsa-studio-root .elsa-border-l-pink-200 {
  --tw-border-opacity: 1;
  border-left-color: rgb(251 207 232 / var(--tw-border-opacity));
}

elsa-studio-root .elsa-border-l-pink-300 {
  --tw-border-opacity: 1;
  border-left-color: rgb(249 168 212 / var(--tw-border-opacity));
}

elsa-studio-root .elsa-border-l-pink-400 {
  --tw-border-opacity: 1;
  border-left-color: rgb(244 114 182 / var(--tw-border-opacity));
}

elsa-studio-root .elsa-border-l-pink-500 {
  --tw-border-opacity: 1;
  border-left-color: rgb(236 72 153 / var(--tw-border-opacity));
}

elsa-studio-root .elsa-border-l-pink-600 {
  --tw-border-opacity: 1;
  border-left-color: rgb(219 39 119 / var(--tw-border-opacity));
}

elsa-studio-root .elsa-border-l-pink-700 {
  --tw-border-opacity: 1;
  border-left-color: rgb(190 24 93 / var(--tw-border-opacity));
}

elsa-studio-root .elsa-border-l-pink-800 {
  --tw-border-opacity: 1;
  border-left-color: rgb(157 23 77 / var(--tw-border-opacity));
}

elsa-studio-root .elsa-border-l-pink-900 {
  --tw-border-opacity: 1;
  border-left-color: rgb(131 24 67 / var(--tw-border-opacity));
}

elsa-studio-root .elsa-border-l-rose-50 {
  --tw-border-opacity: 1;
  border-left-color: rgb(255 241 242 / var(--tw-border-opacity));
}

elsa-studio-root .elsa-border-l-rose-100 {
  --tw-border-opacity: 1;
  border-left-color: rgb(255 228 230 / var(--tw-border-opacity));
}

elsa-studio-root .elsa-border-l-rose-200 {
  --tw-border-opacity: 1;
  border-left-color: rgb(254 205 211 / var(--tw-border-opacity));
}

elsa-studio-root .elsa-border-l-rose-300 {
  --tw-border-opacity: 1;
  border-left-color: rgb(253 164 175 / var(--tw-border-opacity));
}

elsa-studio-root .elsa-border-l-rose-400 {
  --tw-border-opacity: 1;
  border-left-color: rgb(251 113 133 / var(--tw-border-opacity));
}

elsa-studio-root .elsa-border-l-rose-500 {
  --tw-border-opacity: 1;
  border-left-color: rgb(244 63 94 / var(--tw-border-opacity));
}

elsa-studio-root .elsa-border-l-rose-600 {
  --tw-border-opacity: 1;
  border-left-color: rgb(225 29 72 / var(--tw-border-opacity));
}

elsa-studio-root .elsa-border-l-rose-700 {
  --tw-border-opacity: 1;
  border-left-color: rgb(190 18 60 / var(--tw-border-opacity));
}

elsa-studio-root .elsa-border-l-rose-800 {
  --tw-border-opacity: 1;
  border-left-color: rgb(159 18 57 / var(--tw-border-opacity));
}

elsa-studio-root .elsa-border-l-rose-900 {
  --tw-border-opacity: 1;
  border-left-color: rgb(136 19 55 / var(--tw-border-opacity));
}

elsa-studio-root .elsa-bg-gray-600 {
  --tw-bg-opacity: 1;
  background-color: rgb(75 85 99 / var(--tw-bg-opacity));
}

elsa-studio-root .elsa-bg-rose-600 {
  --tw-bg-opacity: 1;
  background-color: rgb(225 29 72 / var(--tw-bg-opacity));
}

elsa-studio-root .elsa-bg-blue-600 {
  --tw-bg-opacity: 1;
  background-color: rgb(37 99 235 / var(--tw-bg-opacity));
}

elsa-studio-root .elsa-bg-green-600 {
  --tw-bg-opacity: 1;
  background-color: rgb(22 163 74 / var(--tw-bg-opacity));
}

elsa-studio-root .elsa-bg-red-600 {
  --tw-bg-opacity: 1;
  background-color: rgb(220 38 38 / var(--tw-bg-opacity));
}

elsa-studio-root .elsa-bg-yellow-600 {
  --tw-bg-opacity: 1;
  background-color: rgb(202 138 4 / var(--tw-bg-opacity));
}

elsa-studio-root .elsa-bg-blue-50 {
  --tw-bg-opacity: 1;
  background-color: rgb(239 246 255 / var(--tw-bg-opacity));
}

elsa-studio-root .elsa-bg-pink-50 {
  --tw-bg-opacity: 1;
  background-color: rgb(253 242 248 / var(--tw-bg-opacity));
}

elsa-studio-root .elsa-bg-green-50 {
  --tw-bg-opacity: 1;
  background-color: rgb(240 253 244 / var(--tw-bg-opacity));
}

elsa-studio-root .elsa-bg-sky-50 {
  --tw-bg-opacity: 1;
  background-color: rgb(240 249 255 / var(--tw-bg-opacity));
}

elsa-studio-root .elsa-bg-rose-50 {
  --tw-bg-opacity: 1;
  background-color: rgb(255 241 242 / var(--tw-bg-opacity));
}

elsa-studio-root .elsa-bg-transparent {
  background-color: transparent;
}

elsa-studio-root .elsa-bg-white {
  --tw-bg-opacity: 1;
  background-color: rgb(255 255 255 / var(--tw-bg-opacity));
}

elsa-studio-root .elsa-bg-blue-400 {
  --tw-bg-opacity: 1;
  background-color: rgb(96 165 250 / var(--tw-bg-opacity));
}

elsa-studio-root .elsa-bg-gray-800 {
  --tw-bg-opacity: 1;
  background-color: rgb(31 41 55 / var(--tw-bg-opacity));
}

elsa-studio-root .elsa-bg-red-100 {
  --tw-bg-opacity: 1;
  background-color: rgb(254 226 226 / var(--tw-bg-opacity));
}

elsa-studio-root .elsa-bg-gray-50 {
  --tw-bg-opacity: 1;
  background-color: rgb(249 250 251 / var(--tw-bg-opacity));
}

elsa-studio-root .elsa-bg-gray-500 {
  --tw-bg-opacity: 1;
  background-color: rgb(107 114 128 / var(--tw-bg-opacity));
}

elsa-studio-root .elsa-bg-gray-100 {
  --tw-bg-opacity: 1;
  background-color: rgb(243 244 246 / var(--tw-bg-opacity));
}

elsa-studio-root .elsa-bg-gray-900 {
  --tw-bg-opacity: 1;
  background-color: rgb(17 24 39 / var(--tw-bg-opacity));
}

elsa-studio-root .elsa-bg-blue-100 {
  --tw-bg-opacity: 1;
  background-color: rgb(219 234 254 / var(--tw-bg-opacity));
}

elsa-studio-root .elsa-bg-blue-500 {
  --tw-bg-opacity: 1;
  background-color: rgb(59 130 246 / var(--tw-bg-opacity));
}

elsa-studio-root .elsa-bg-green-500 {
  --tw-bg-opacity: 1;
  background-color: rgb(34 197 94 / var(--tw-bg-opacity));
}

elsa-studio-root .elsa-bg-rose-500 {
  --tw-bg-opacity: 1;
  background-color: rgb(244 63 94 / var(--tw-bg-opacity));
}

elsa-studio-root .elsa-bg-yellow-500 {
  --tw-bg-opacity: 1;
  background-color: rgb(234 179 8 / var(--tw-bg-opacity));
}

elsa-studio-root .elsa-bg-gray-200 {
  --tw-bg-opacity: 1;
  background-color: rgb(229 231 235 / var(--tw-bg-opacity));
}

elsa-studio-root .elsa-bg-gray-300 {
  --tw-bg-opacity: 1;
  background-color: rgb(209 213 219 / var(--tw-bg-opacity));
}

elsa-studio-root .elsa-bg-gray-400 {
  --tw-bg-opacity: 1;
  background-color: rgb(156 163 175 / var(--tw-bg-opacity));
}

elsa-studio-root .elsa-bg-gray-700 {
  --tw-bg-opacity: 1;
  background-color: rgb(55 65 81 / var(--tw-bg-opacity));
}

elsa-studio-root .elsa-bg-red-50 {
  --tw-bg-opacity: 1;
  background-color: rgb(254 242 242 / var(--tw-bg-opacity));
}

elsa-studio-root .elsa-bg-red-200 {
  --tw-bg-opacity: 1;
  background-color: rgb(254 202 202 / var(--tw-bg-opacity));
}

elsa-studio-root .elsa-bg-red-300 {
  --tw-bg-opacity: 1;
  background-color: rgb(252 165 165 / var(--tw-bg-opacity));
}

elsa-studio-root .elsa-bg-red-400 {
  --tw-bg-opacity: 1;
  background-color: rgb(248 113 113 / var(--tw-bg-opacity));
}

elsa-studio-root .elsa-bg-red-500 {
  --tw-bg-opacity: 1;
  background-color: rgb(239 68 68 / var(--tw-bg-opacity));
}

elsa-studio-root .elsa-bg-red-700 {
  --tw-bg-opacity: 1;
  background-color: rgb(185 28 28 / var(--tw-bg-opacity));
}

elsa-studio-root .elsa-bg-red-800 {
  --tw-bg-opacity: 1;
  background-color: rgb(153 27 27 / var(--tw-bg-opacity));
}

elsa-studio-root .elsa-bg-red-900 {
  --tw-bg-opacity: 1;
  background-color: rgb(127 29 29 / var(--tw-bg-opacity));
}

elsa-studio-root .elsa-bg-yellow-50 {
  --tw-bg-opacity: 1;
  background-color: rgb(254 252 232 / var(--tw-bg-opacity));
}

elsa-studio-root .elsa-bg-yellow-100 {
  --tw-bg-opacity: 1;
  background-color: rgb(254 249 195 / var(--tw-bg-opacity));
}

elsa-studio-root .elsa-bg-yellow-200 {
  --tw-bg-opacity: 1;
  background-color: rgb(254 240 138 / var(--tw-bg-opacity));
}

elsa-studio-root .elsa-bg-yellow-300 {
  --tw-bg-opacity: 1;
  background-color: rgb(253 224 71 / var(--tw-bg-opacity));
}

elsa-studio-root .elsa-bg-yellow-400 {
  --tw-bg-opacity: 1;
  background-color: rgb(250 204 21 / var(--tw-bg-opacity));
}

elsa-studio-root .elsa-bg-yellow-700 {
  --tw-bg-opacity: 1;
  background-color: rgb(161 98 7 / var(--tw-bg-opacity));
}

elsa-studio-root .elsa-bg-yellow-800 {
  --tw-bg-opacity: 1;
  background-color: rgb(133 77 14 / var(--tw-bg-opacity));
}

elsa-studio-root .elsa-bg-yellow-900 {
  --tw-bg-opacity: 1;
  background-color: rgb(113 63 18 / var(--tw-bg-opacity));
}

elsa-studio-root .elsa-bg-green-100 {
  --tw-bg-opacity: 1;
  background-color: rgb(220 252 231 / var(--tw-bg-opacity));
}

elsa-studio-root .elsa-bg-green-200 {
  --tw-bg-opacity: 1;
  background-color: rgb(187 247 208 / var(--tw-bg-opacity));
}

elsa-studio-root .elsa-bg-green-300 {
  --tw-bg-opacity: 1;
  background-color: rgb(134 239 172 / var(--tw-bg-opacity));
}

elsa-studio-root .elsa-bg-green-400 {
  --tw-bg-opacity: 1;
  background-color: rgb(74 222 128 / var(--tw-bg-opacity));
}

elsa-studio-root .elsa-bg-green-700 {
  --tw-bg-opacity: 1;
  background-color: rgb(21 128 61 / var(--tw-bg-opacity));
}

elsa-studio-root .elsa-bg-green-800 {
  --tw-bg-opacity: 1;
  background-color: rgb(22 101 52 / var(--tw-bg-opacity));
}

elsa-studio-root .elsa-bg-green-900 {
  --tw-bg-opacity: 1;
  background-color: rgb(20 83 45 / var(--tw-bg-opacity));
}

elsa-studio-root .elsa-bg-blue-200 {
  --tw-bg-opacity: 1;
  background-color: rgb(191 219 254 / var(--tw-bg-opacity));
}

elsa-studio-root .elsa-bg-blue-300 {
  --tw-bg-opacity: 1;
  background-color: rgb(147 197 253 / var(--tw-bg-opacity));
}

elsa-studio-root .elsa-bg-blue-700 {
  --tw-bg-opacity: 1;
  background-color: rgb(29 78 216 / var(--tw-bg-opacity));
}

elsa-studio-root .elsa-bg-blue-800 {
  --tw-bg-opacity: 1;
  background-color: rgb(30 64 175 / var(--tw-bg-opacity));
}

elsa-studio-root .elsa-bg-blue-900 {
  --tw-bg-opacity: 1;
  background-color: rgb(30 58 138 / var(--tw-bg-opacity));
}

elsa-studio-root .elsa-bg-pink-100 {
  --tw-bg-opacity: 1;
  background-color: rgb(252 231 243 / var(--tw-bg-opacity));
}

elsa-studio-root .elsa-bg-pink-200 {
  --tw-bg-opacity: 1;
  background-color: rgb(251 207 232 / var(--tw-bg-opacity));
}

elsa-studio-root .elsa-bg-pink-300 {
  --tw-bg-opacity: 1;
  background-color: rgb(249 168 212 / var(--tw-bg-opacity));
}

elsa-studio-root .elsa-bg-pink-400 {
  --tw-bg-opacity: 1;
  background-color: rgb(244 114 182 / var(--tw-bg-opacity));
}

elsa-studio-root .elsa-bg-pink-500 {
  --tw-bg-opacity: 1;
  background-color: rgb(236 72 153 / var(--tw-bg-opacity));
}

elsa-studio-root .elsa-bg-pink-600 {
  --tw-bg-opacity: 1;
  background-color: rgb(219 39 119 / var(--tw-bg-opacity));
}

elsa-studio-root .elsa-bg-pink-700 {
  --tw-bg-opacity: 1;
  background-color: rgb(190 24 93 / var(--tw-bg-opacity));
}

elsa-studio-root .elsa-bg-pink-800 {
  --tw-bg-opacity: 1;
  background-color: rgb(157 23 77 / var(--tw-bg-opacity));
}

elsa-studio-root .elsa-bg-pink-900 {
  --tw-bg-opacity: 1;
  background-color: rgb(131 24 67 / var(--tw-bg-opacity));
}

elsa-studio-root .elsa-bg-rose-100 {
  --tw-bg-opacity: 1;
  background-color: rgb(255 228 230 / var(--tw-bg-opacity));
}

elsa-studio-root .elsa-bg-rose-200 {
  --tw-bg-opacity: 1;
  background-color: rgb(254 205 211 / var(--tw-bg-opacity));
}

elsa-studio-root .elsa-bg-rose-300 {
  --tw-bg-opacity: 1;
  background-color: rgb(253 164 175 / var(--tw-bg-opacity));
}

elsa-studio-root .elsa-bg-rose-400 {
  --tw-bg-opacity: 1;
  background-color: rgb(251 113 133 / var(--tw-bg-opacity));
}

elsa-studio-root .elsa-bg-rose-700 {
  --tw-bg-opacity: 1;
  background-color: rgb(190 18 60 / var(--tw-bg-opacity));
}

elsa-studio-root .elsa-bg-rose-800 {
  --tw-bg-opacity: 1;
  background-color: rgb(159 18 57 / var(--tw-bg-opacity));
}

elsa-studio-root .elsa-bg-rose-900 {
  --tw-bg-opacity: 1;
  background-color: rgb(136 19 55 / var(--tw-bg-opacity));
}

elsa-studio-root .elsa-from-gray-50 {
  --tw-gradient-from: #f9fafb;
  --tw-gradient-stops: var(--tw-gradient-from), var(--tw-gradient-to, rgb(249 250 251 / 0));
}

elsa-studio-root .elsa-from-gray-100 {
  --tw-gradient-from: #f3f4f6;
  --tw-gradient-stops: var(--tw-gradient-from), var(--tw-gradient-to, rgb(243 244 246 / 0));
}

elsa-studio-root .elsa-from-gray-200 {
  --tw-gradient-from: #e5e7eb;
  --tw-gradient-stops: var(--tw-gradient-from), var(--tw-gradient-to, rgb(229 231 235 / 0));
}

elsa-studio-root .elsa-from-gray-300 {
  --tw-gradient-from: #d1d5db;
  --tw-gradient-stops: var(--tw-gradient-from), var(--tw-gradient-to, rgb(209 213 219 / 0));
}

elsa-studio-root .elsa-from-gray-400 {
  --tw-gradient-from: #9ca3af;
  --tw-gradient-stops: var(--tw-gradient-from), var(--tw-gradient-to, rgb(156 163 175 / 0));
}

elsa-studio-root .elsa-from-gray-500 {
  --tw-gradient-from: #6b7280;
  --tw-gradient-stops: var(--tw-gradient-from), var(--tw-gradient-to, rgb(107 114 128 / 0));
}

elsa-studio-root .elsa-from-gray-600 {
  --tw-gradient-from: #4b5563;
  --tw-gradient-stops: var(--tw-gradient-from), var(--tw-gradient-to, rgb(75 85 99 / 0));
}

elsa-studio-root .elsa-from-gray-700 {
  --tw-gradient-from: #374151;
  --tw-gradient-stops: var(--tw-gradient-from), var(--tw-gradient-to, rgb(55 65 81 / 0));
}

elsa-studio-root .elsa-from-gray-800 {
  --tw-gradient-from: #1f2937;
  --tw-gradient-stops: var(--tw-gradient-from), var(--tw-gradient-to, rgb(31 41 55 / 0));
}

elsa-studio-root .elsa-from-gray-900 {
  --tw-gradient-from: #111827;
  --tw-gradient-stops: var(--tw-gradient-from), var(--tw-gradient-to, rgb(17 24 39 / 0));
}

elsa-studio-root .elsa-from-red-50 {
  --tw-gradient-from: #fef2f2;
  --tw-gradient-stops: var(--tw-gradient-from), var(--tw-gradient-to, rgb(254 242 242 / 0));
}

elsa-studio-root .elsa-from-red-100 {
  --tw-gradient-from: #fee2e2;
  --tw-gradient-stops: var(--tw-gradient-from), var(--tw-gradient-to, rgb(254 226 226 / 0));
}

elsa-studio-root .elsa-from-red-200 {
  --tw-gradient-from: #fecaca;
  --tw-gradient-stops: var(--tw-gradient-from), var(--tw-gradient-to, rgb(254 202 202 / 0));
}

elsa-studio-root .elsa-from-red-300 {
  --tw-gradient-from: #fca5a5;
  --tw-gradient-stops: var(--tw-gradient-from), var(--tw-gradient-to, rgb(252 165 165 / 0));
}

elsa-studio-root .elsa-from-red-400 {
  --tw-gradient-from: #f87171;
  --tw-gradient-stops: var(--tw-gradient-from), var(--tw-gradient-to, rgb(248 113 113 / 0));
}

elsa-studio-root .elsa-from-red-500 {
  --tw-gradient-from: #ef4444;
  --tw-gradient-stops: var(--tw-gradient-from), var(--tw-gradient-to, rgb(239 68 68 / 0));
}

elsa-studio-root .elsa-from-red-600 {
  --tw-gradient-from: #dc2626;
  --tw-gradient-stops: var(--tw-gradient-from), var(--tw-gradient-to, rgb(220 38 38 / 0));
}

elsa-studio-root .elsa-from-red-700 {
  --tw-gradient-from: #b91c1c;
  --tw-gradient-stops: var(--tw-gradient-from), var(--tw-gradient-to, rgb(185 28 28 / 0));
}

elsa-studio-root .elsa-from-red-800 {
  --tw-gradient-from: #991b1b;
  --tw-gradient-stops: var(--tw-gradient-from), var(--tw-gradient-to, rgb(153 27 27 / 0));
}

elsa-studio-root .elsa-from-red-900 {
  --tw-gradient-from: #7f1d1d;
  --tw-gradient-stops: var(--tw-gradient-from), var(--tw-gradient-to, rgb(127 29 29 / 0));
}

elsa-studio-root .elsa-from-yellow-50 {
  --tw-gradient-from: #fefce8;
  --tw-gradient-stops: var(--tw-gradient-from), var(--tw-gradient-to, rgb(254 252 232 / 0));
}

elsa-studio-root .elsa-from-yellow-100 {
  --tw-gradient-from: #fef9c3;
  --tw-gradient-stops: var(--tw-gradient-from), var(--tw-gradient-to, rgb(254 249 195 / 0));
}

elsa-studio-root .elsa-from-yellow-200 {
  --tw-gradient-from: #fef08a;
  --tw-gradient-stops: var(--tw-gradient-from), var(--tw-gradient-to, rgb(254 240 138 / 0));
}

elsa-studio-root .elsa-from-yellow-300 {
  --tw-gradient-from: #fde047;
  --tw-gradient-stops: var(--tw-gradient-from), var(--tw-gradient-to, rgb(253 224 71 / 0));
}

elsa-studio-root .elsa-from-yellow-400 {
  --tw-gradient-from: #facc15;
  --tw-gradient-stops: var(--tw-gradient-from), var(--tw-gradient-to, rgb(250 204 21 / 0));
}

elsa-studio-root .elsa-from-yellow-500 {
  --tw-gradient-from: #eab308;
  --tw-gradient-stops: var(--tw-gradient-from), var(--tw-gradient-to, rgb(234 179 8 / 0));
}

elsa-studio-root .elsa-from-yellow-600 {
  --tw-gradient-from: #ca8a04;
  --tw-gradient-stops: var(--tw-gradient-from), var(--tw-gradient-to, rgb(202 138 4 / 0));
}

elsa-studio-root .elsa-from-yellow-700 {
  --tw-gradient-from: #a16207;
  --tw-gradient-stops: var(--tw-gradient-from), var(--tw-gradient-to, rgb(161 98 7 / 0));
}

elsa-studio-root .elsa-from-yellow-800 {
  --tw-gradient-from: #854d0e;
  --tw-gradient-stops: var(--tw-gradient-from), var(--tw-gradient-to, rgb(133 77 14 / 0));
}

elsa-studio-root .elsa-from-yellow-900 {
  --tw-gradient-from: #713f12;
  --tw-gradient-stops: var(--tw-gradient-from), var(--tw-gradient-to, rgb(113 63 18 / 0));
}

elsa-studio-root .elsa-from-green-50 {
  --tw-gradient-from: #f0fdf4;
  --tw-gradient-stops: var(--tw-gradient-from), var(--tw-gradient-to, rgb(240 253 244 / 0));
}

elsa-studio-root .elsa-from-green-100 {
  --tw-gradient-from: #dcfce7;
  --tw-gradient-stops: var(--tw-gradient-from), var(--tw-gradient-to, rgb(220 252 231 / 0));
}

elsa-studio-root .elsa-from-green-200 {
  --tw-gradient-from: #bbf7d0;
  --tw-gradient-stops: var(--tw-gradient-from), var(--tw-gradient-to, rgb(187 247 208 / 0));
}

elsa-studio-root .elsa-from-green-300 {
  --tw-gradient-from: #86efac;
  --tw-gradient-stops: var(--tw-gradient-from), var(--tw-gradient-to, rgb(134 239 172 / 0));
}

elsa-studio-root .elsa-from-green-400 {
  --tw-gradient-from: #4ade80;
  --tw-gradient-stops: var(--tw-gradient-from), var(--tw-gradient-to, rgb(74 222 128 / 0));
}

elsa-studio-root .elsa-from-green-500 {
  --tw-gradient-from: #22c55e;
  --tw-gradient-stops: var(--tw-gradient-from), var(--tw-gradient-to, rgb(34 197 94 / 0));
}

elsa-studio-root .elsa-from-green-600 {
  --tw-gradient-from: #16a34a;
  --tw-gradient-stops: var(--tw-gradient-from), var(--tw-gradient-to, rgb(22 163 74 / 0));
}

elsa-studio-root .elsa-from-green-700 {
  --tw-gradient-from: #15803d;
  --tw-gradient-stops: var(--tw-gradient-from), var(--tw-gradient-to, rgb(21 128 61 / 0));
}

elsa-studio-root .elsa-from-green-800 {
  --tw-gradient-from: #166534;
  --tw-gradient-stops: var(--tw-gradient-from), var(--tw-gradient-to, rgb(22 101 52 / 0));
}

elsa-studio-root .elsa-from-green-900 {
  --tw-gradient-from: #14532d;
  --tw-gradient-stops: var(--tw-gradient-from), var(--tw-gradient-to, rgb(20 83 45 / 0));
}

elsa-studio-root .elsa-from-blue-50 {
  --tw-gradient-from: #eff6ff;
  --tw-gradient-stops: var(--tw-gradient-from), var(--tw-gradient-to, rgb(239 246 255 / 0));
}

elsa-studio-root .elsa-from-blue-100 {
  --tw-gradient-from: #dbeafe;
  --tw-gradient-stops: var(--tw-gradient-from), var(--tw-gradient-to, rgb(219 234 254 / 0));
}

elsa-studio-root .elsa-from-blue-200 {
  --tw-gradient-from: #bfdbfe;
  --tw-gradient-stops: var(--tw-gradient-from), var(--tw-gradient-to, rgb(191 219 254 / 0));
}

elsa-studio-root .elsa-from-blue-300 {
  --tw-gradient-from: #93c5fd;
  --tw-gradient-stops: var(--tw-gradient-from), var(--tw-gradient-to, rgb(147 197 253 / 0));
}

elsa-studio-root .elsa-from-blue-400 {
  --tw-gradient-from: #60a5fa;
  --tw-gradient-stops: var(--tw-gradient-from), var(--tw-gradient-to, rgb(96 165 250 / 0));
}

elsa-studio-root .elsa-from-blue-500 {
  --tw-gradient-from: #3b82f6;
  --tw-gradient-stops: var(--tw-gradient-from), var(--tw-gradient-to, rgb(59 130 246 / 0));
}

elsa-studio-root .elsa-from-blue-600 {
  --tw-gradient-from: #2563eb;
  --tw-gradient-stops: var(--tw-gradient-from), var(--tw-gradient-to, rgb(37 99 235 / 0));
}

elsa-studio-root .elsa-from-blue-700 {
  --tw-gradient-from: #1d4ed8;
  --tw-gradient-stops: var(--tw-gradient-from), var(--tw-gradient-to, rgb(29 78 216 / 0));
}

elsa-studio-root .elsa-from-blue-800 {
  --tw-gradient-from: #1e40af;
  --tw-gradient-stops: var(--tw-gradient-from), var(--tw-gradient-to, rgb(30 64 175 / 0));
}

elsa-studio-root .elsa-from-blue-900 {
  --tw-gradient-from: #1e3a8a;
  --tw-gradient-stops: var(--tw-gradient-from), var(--tw-gradient-to, rgb(30 58 138 / 0));
}

elsa-studio-root .elsa-from-pink-50 {
  --tw-gradient-from: #fdf2f8;
  --tw-gradient-stops: var(--tw-gradient-from), var(--tw-gradient-to, rgb(253 242 248 / 0));
}

elsa-studio-root .elsa-from-pink-100 {
  --tw-gradient-from: #fce7f3;
  --tw-gradient-stops: var(--tw-gradient-from), var(--tw-gradient-to, rgb(252 231 243 / 0));
}

elsa-studio-root .elsa-from-pink-200 {
  --tw-gradient-from: #fbcfe8;
  --tw-gradient-stops: var(--tw-gradient-from), var(--tw-gradient-to, rgb(251 207 232 / 0));
}

elsa-studio-root .elsa-from-pink-300 {
  --tw-gradient-from: #f9a8d4;
  --tw-gradient-stops: var(--tw-gradient-from), var(--tw-gradient-to, rgb(249 168 212 / 0));
}

elsa-studio-root .elsa-from-pink-400 {
  --tw-gradient-from: #f472b6;
  --tw-gradient-stops: var(--tw-gradient-from), var(--tw-gradient-to, rgb(244 114 182 / 0));
}

elsa-studio-root .elsa-from-pink-500 {
  --tw-gradient-from: #ec4899;
  --tw-gradient-stops: var(--tw-gradient-from), var(--tw-gradient-to, rgb(236 72 153 / 0));
}

elsa-studio-root .elsa-from-pink-600 {
  --tw-gradient-from: #db2777;
  --tw-gradient-stops: var(--tw-gradient-from), var(--tw-gradient-to, rgb(219 39 119 / 0));
}

elsa-studio-root .elsa-from-pink-700 {
  --tw-gradient-from: #be185d;
  --tw-gradient-stops: var(--tw-gradient-from), var(--tw-gradient-to, rgb(190 24 93 / 0));
}

elsa-studio-root .elsa-from-pink-800 {
  --tw-gradient-from: #9d174d;
  --tw-gradient-stops: var(--tw-gradient-from), var(--tw-gradient-to, rgb(157 23 77 / 0));
}

elsa-studio-root .elsa-from-pink-900 {
  --tw-gradient-from: #831843;
  --tw-gradient-stops: var(--tw-gradient-from), var(--tw-gradient-to, rgb(131 24 67 / 0));
}

elsa-studio-root .elsa-from-rose-50 {
  --tw-gradient-from: #fff1f2;
  --tw-gradient-stops: var(--tw-gradient-from), var(--tw-gradient-to, rgb(255 241 242 / 0));
}

elsa-studio-root .elsa-from-rose-100 {
  --tw-gradient-from: #ffe4e6;
  --tw-gradient-stops: var(--tw-gradient-from), var(--tw-gradient-to, rgb(255 228 230 / 0));
}

elsa-studio-root .elsa-from-rose-200 {
  --tw-gradient-from: #fecdd3;
  --tw-gradient-stops: var(--tw-gradient-from), var(--tw-gradient-to, rgb(254 205 211 / 0));
}

elsa-studio-root .elsa-from-rose-300 {
  --tw-gradient-from: #fda4af;
  --tw-gradient-stops: var(--tw-gradient-from), var(--tw-gradient-to, rgb(253 164 175 / 0));
}

elsa-studio-root .elsa-from-rose-400 {
  --tw-gradient-from: #fb7185;
  --tw-gradient-stops: var(--tw-gradient-from), var(--tw-gradient-to, rgb(251 113 133 / 0));
}

elsa-studio-root .elsa-from-rose-500 {
  --tw-gradient-from: #f43f5e;
  --tw-gradient-stops: var(--tw-gradient-from), var(--tw-gradient-to, rgb(244 63 94 / 0));
}

elsa-studio-root .elsa-from-rose-600 {
  --tw-gradient-from: #e11d48;
  --tw-gradient-stops: var(--tw-gradient-from), var(--tw-gradient-to, rgb(225 29 72 / 0));
}

elsa-studio-root .elsa-from-rose-700 {
  --tw-gradient-from: #be123c;
  --tw-gradient-stops: var(--tw-gradient-from), var(--tw-gradient-to, rgb(190 18 60 / 0));
}

elsa-studio-root .elsa-from-rose-800 {
  --tw-gradient-from: #9f1239;
  --tw-gradient-stops: var(--tw-gradient-from), var(--tw-gradient-to, rgb(159 18 57 / 0));
}

elsa-studio-root .elsa-from-rose-900 {
  --tw-gradient-from: #881337;
  --tw-gradient-stops: var(--tw-gradient-from), var(--tw-gradient-to, rgb(136 19 55 / 0));
}

elsa-studio-root .elsa-via-gray-50 {
  --tw-gradient-stops: var(--tw-gradient-from), #f9fafb, var(--tw-gradient-to, rgb(249 250 251 / 0));
}

elsa-studio-root .elsa-via-gray-100 {
  --tw-gradient-stops: var(--tw-gradient-from), #f3f4f6, var(--tw-gradient-to, rgb(243 244 246 / 0));
}

elsa-studio-root .elsa-via-gray-200 {
  --tw-gradient-stops: var(--tw-gradient-from), #e5e7eb, var(--tw-gradient-to, rgb(229 231 235 / 0));
}

elsa-studio-root .elsa-via-gray-300 {
  --tw-gradient-stops: var(--tw-gradient-from), #d1d5db, var(--tw-gradient-to, rgb(209 213 219 / 0));
}

elsa-studio-root .elsa-via-gray-400 {
  --tw-gradient-stops: var(--tw-gradient-from), #9ca3af, var(--tw-gradient-to, rgb(156 163 175 / 0));
}

elsa-studio-root .elsa-via-gray-500 {
  --tw-gradient-stops: var(--tw-gradient-from), #6b7280, var(--tw-gradient-to, rgb(107 114 128 / 0));
}

elsa-studio-root .elsa-via-gray-600 {
  --tw-gradient-stops: var(--tw-gradient-from), #4b5563, var(--tw-gradient-to, rgb(75 85 99 / 0));
}

elsa-studio-root .elsa-via-gray-700 {
  --tw-gradient-stops: var(--tw-gradient-from), #374151, var(--tw-gradient-to, rgb(55 65 81 / 0));
}

elsa-studio-root .elsa-via-gray-800 {
  --tw-gradient-stops: var(--tw-gradient-from), #1f2937, var(--tw-gradient-to, rgb(31 41 55 / 0));
}

elsa-studio-root .elsa-via-gray-900 {
  --tw-gradient-stops: var(--tw-gradient-from), #111827, var(--tw-gradient-to, rgb(17 24 39 / 0));
}

elsa-studio-root .elsa-via-red-50 {
  --tw-gradient-stops: var(--tw-gradient-from), #fef2f2, var(--tw-gradient-to, rgb(254 242 242 / 0));
}

elsa-studio-root .elsa-via-red-100 {
  --tw-gradient-stops: var(--tw-gradient-from), #fee2e2, var(--tw-gradient-to, rgb(254 226 226 / 0));
}

elsa-studio-root .elsa-via-red-200 {
  --tw-gradient-stops: var(--tw-gradient-from), #fecaca, var(--tw-gradient-to, rgb(254 202 202 / 0));
}

elsa-studio-root .elsa-via-red-300 {
  --tw-gradient-stops: var(--tw-gradient-from), #fca5a5, var(--tw-gradient-to, rgb(252 165 165 / 0));
}

elsa-studio-root .elsa-via-red-400 {
  --tw-gradient-stops: var(--tw-gradient-from), #f87171, var(--tw-gradient-to, rgb(248 113 113 / 0));
}

elsa-studio-root .elsa-via-red-500 {
  --tw-gradient-stops: var(--tw-gradient-from), #ef4444, var(--tw-gradient-to, rgb(239 68 68 / 0));
}

elsa-studio-root .elsa-via-red-600 {
  --tw-gradient-stops: var(--tw-gradient-from), #dc2626, var(--tw-gradient-to, rgb(220 38 38 / 0));
}

elsa-studio-root .elsa-via-red-700 {
  --tw-gradient-stops: var(--tw-gradient-from), #b91c1c, var(--tw-gradient-to, rgb(185 28 28 / 0));
}

elsa-studio-root .elsa-via-red-800 {
  --tw-gradient-stops: var(--tw-gradient-from), #991b1b, var(--tw-gradient-to, rgb(153 27 27 / 0));
}

elsa-studio-root .elsa-via-red-900 {
  --tw-gradient-stops: var(--tw-gradient-from), #7f1d1d, var(--tw-gradient-to, rgb(127 29 29 / 0));
}

elsa-studio-root .elsa-via-yellow-50 {
  --tw-gradient-stops: var(--tw-gradient-from), #fefce8, var(--tw-gradient-to, rgb(254 252 232 / 0));
}

elsa-studio-root .elsa-via-yellow-100 {
  --tw-gradient-stops: var(--tw-gradient-from), #fef9c3, var(--tw-gradient-to, rgb(254 249 195 / 0));
}

elsa-studio-root .elsa-via-yellow-200 {
  --tw-gradient-stops: var(--tw-gradient-from), #fef08a, var(--tw-gradient-to, rgb(254 240 138 / 0));
}

elsa-studio-root .elsa-via-yellow-300 {
  --tw-gradient-stops: var(--tw-gradient-from), #fde047, var(--tw-gradient-to, rgb(253 224 71 / 0));
}

elsa-studio-root .elsa-via-yellow-400 {
  --tw-gradient-stops: var(--tw-gradient-from), #facc15, var(--tw-gradient-to, rgb(250 204 21 / 0));
}

elsa-studio-root .elsa-via-yellow-500 {
  --tw-gradient-stops: var(--tw-gradient-from), #eab308, var(--tw-gradient-to, rgb(234 179 8 / 0));
}

elsa-studio-root .elsa-via-yellow-600 {
  --tw-gradient-stops: var(--tw-gradient-from), #ca8a04, var(--tw-gradient-to, rgb(202 138 4 / 0));
}

elsa-studio-root .elsa-via-yellow-700 {
  --tw-gradient-stops: var(--tw-gradient-from), #a16207, var(--tw-gradient-to, rgb(161 98 7 / 0));
}

elsa-studio-root .elsa-via-yellow-800 {
  --tw-gradient-stops: var(--tw-gradient-from), #854d0e, var(--tw-gradient-to, rgb(133 77 14 / 0));
}

elsa-studio-root .elsa-via-yellow-900 {
  --tw-gradient-stops: var(--tw-gradient-from), #713f12, var(--tw-gradient-to, rgb(113 63 18 / 0));
}

elsa-studio-root .elsa-via-green-50 {
  --tw-gradient-stops: var(--tw-gradient-from), #f0fdf4, var(--tw-gradient-to, rgb(240 253 244 / 0));
}

elsa-studio-root .elsa-via-green-100 {
  --tw-gradient-stops: var(--tw-gradient-from), #dcfce7, var(--tw-gradient-to, rgb(220 252 231 / 0));
}

elsa-studio-root .elsa-via-green-200 {
  --tw-gradient-stops: var(--tw-gradient-from), #bbf7d0, var(--tw-gradient-to, rgb(187 247 208 / 0));
}

elsa-studio-root .elsa-via-green-300 {
  --tw-gradient-stops: var(--tw-gradient-from), #86efac, var(--tw-gradient-to, rgb(134 239 172 / 0));
}

elsa-studio-root .elsa-via-green-400 {
  --tw-gradient-stops: var(--tw-gradient-from), #4ade80, var(--tw-gradient-to, rgb(74 222 128 / 0));
}

elsa-studio-root .elsa-via-green-500 {
  --tw-gradient-stops: var(--tw-gradient-from), #22c55e, var(--tw-gradient-to, rgb(34 197 94 / 0));
}

elsa-studio-root .elsa-via-green-600 {
  --tw-gradient-stops: var(--tw-gradient-from), #16a34a, var(--tw-gradient-to, rgb(22 163 74 / 0));
}

elsa-studio-root .elsa-via-green-700 {
  --tw-gradient-stops: var(--tw-gradient-from), #15803d, var(--tw-gradient-to, rgb(21 128 61 / 0));
}

elsa-studio-root .elsa-via-green-800 {
  --tw-gradient-stops: var(--tw-gradient-from), #166534, var(--tw-gradient-to, rgb(22 101 52 / 0));
}

elsa-studio-root .elsa-via-green-900 {
  --tw-gradient-stops: var(--tw-gradient-from), #14532d, var(--tw-gradient-to, rgb(20 83 45 / 0));
}

elsa-studio-root .elsa-via-blue-50 {
  --tw-gradient-stops: var(--tw-gradient-from), #eff6ff, var(--tw-gradient-to, rgb(239 246 255 / 0));
}

elsa-studio-root .elsa-via-blue-100 {
  --tw-gradient-stops: var(--tw-gradient-from), #dbeafe, var(--tw-gradient-to, rgb(219 234 254 / 0));
}

elsa-studio-root .elsa-via-blue-200 {
  --tw-gradient-stops: var(--tw-gradient-from), #bfdbfe, var(--tw-gradient-to, rgb(191 219 254 / 0));
}

elsa-studio-root .elsa-via-blue-300 {
  --tw-gradient-stops: var(--tw-gradient-from), #93c5fd, var(--tw-gradient-to, rgb(147 197 253 / 0));
}

elsa-studio-root .elsa-via-blue-400 {
  --tw-gradient-stops: var(--tw-gradient-from), #60a5fa, var(--tw-gradient-to, rgb(96 165 250 / 0));
}

elsa-studio-root .elsa-via-blue-500 {
  --tw-gradient-stops: var(--tw-gradient-from), #3b82f6, var(--tw-gradient-to, rgb(59 130 246 / 0));
}

elsa-studio-root .elsa-via-blue-600 {
  --tw-gradient-stops: var(--tw-gradient-from), #2563eb, var(--tw-gradient-to, rgb(37 99 235 / 0));
}

elsa-studio-root .elsa-via-blue-700 {
  --tw-gradient-stops: var(--tw-gradient-from), #1d4ed8, var(--tw-gradient-to, rgb(29 78 216 / 0));
}

elsa-studio-root .elsa-via-blue-800 {
  --tw-gradient-stops: var(--tw-gradient-from), #1e40af, var(--tw-gradient-to, rgb(30 64 175 / 0));
}

elsa-studio-root .elsa-via-blue-900 {
  --tw-gradient-stops: var(--tw-gradient-from), #1e3a8a, var(--tw-gradient-to, rgb(30 58 138 / 0));
}

elsa-studio-root .elsa-via-pink-50 {
  --tw-gradient-stops: var(--tw-gradient-from), #fdf2f8, var(--tw-gradient-to, rgb(253 242 248 / 0));
}

elsa-studio-root .elsa-via-pink-100 {
  --tw-gradient-stops: var(--tw-gradient-from), #fce7f3, var(--tw-gradient-to, rgb(252 231 243 / 0));
}

elsa-studio-root .elsa-via-pink-200 {
  --tw-gradient-stops: var(--tw-gradient-from), #fbcfe8, var(--tw-gradient-to, rgb(251 207 232 / 0));
}

elsa-studio-root .elsa-via-pink-300 {
  --tw-gradient-stops: var(--tw-gradient-from), #f9a8d4, var(--tw-gradient-to, rgb(249 168 212 / 0));
}

elsa-studio-root .elsa-via-pink-400 {
  --tw-gradient-stops: var(--tw-gradient-from), #f472b6, var(--tw-gradient-to, rgb(244 114 182 / 0));
}

elsa-studio-root .elsa-via-pink-500 {
  --tw-gradient-stops: var(--tw-gradient-from), #ec4899, var(--tw-gradient-to, rgb(236 72 153 / 0));
}

elsa-studio-root .elsa-via-pink-600 {
  --tw-gradient-stops: var(--tw-gradient-from), #db2777, var(--tw-gradient-to, rgb(219 39 119 / 0));
}

elsa-studio-root .elsa-via-pink-700 {
  --tw-gradient-stops: var(--tw-gradient-from), #be185d, var(--tw-gradient-to, rgb(190 24 93 / 0));
}

elsa-studio-root .elsa-via-pink-800 {
  --tw-gradient-stops: var(--tw-gradient-from), #9d174d, var(--tw-gradient-to, rgb(157 23 77 / 0));
}

elsa-studio-root .elsa-via-pink-900 {
  --tw-gradient-stops: var(--tw-gradient-from), #831843, var(--tw-gradient-to, rgb(131 24 67 / 0));
}

elsa-studio-root .elsa-via-rose-50 {
  --tw-gradient-stops: var(--tw-gradient-from), #fff1f2, var(--tw-gradient-to, rgb(255 241 242 / 0));
}

elsa-studio-root .elsa-via-rose-100 {
  --tw-gradient-stops: var(--tw-gradient-from), #ffe4e6, var(--tw-gradient-to, rgb(255 228 230 / 0));
}

elsa-studio-root .elsa-via-rose-200 {
  --tw-gradient-stops: var(--tw-gradient-from), #fecdd3, var(--tw-gradient-to, rgb(254 205 211 / 0));
}

elsa-studio-root .elsa-via-rose-300 {
  --tw-gradient-stops: var(--tw-gradient-from), #fda4af, var(--tw-gradient-to, rgb(253 164 175 / 0));
}

elsa-studio-root .elsa-via-rose-400 {
  --tw-gradient-stops: var(--tw-gradient-from), #fb7185, var(--tw-gradient-to, rgb(251 113 133 / 0));
}

elsa-studio-root .elsa-via-rose-500 {
  --tw-gradient-stops: var(--tw-gradient-from), #f43f5e, var(--tw-gradient-to, rgb(244 63 94 / 0));
}

elsa-studio-root .elsa-via-rose-600 {
  --tw-gradient-stops: var(--tw-gradient-from), #e11d48, var(--tw-gradient-to, rgb(225 29 72 / 0));
}

elsa-studio-root .elsa-via-rose-700 {
  --tw-gradient-stops: var(--tw-gradient-from), #be123c, var(--tw-gradient-to, rgb(190 18 60 / 0));
}

elsa-studio-root .elsa-via-rose-800 {
  --tw-gradient-stops: var(--tw-gradient-from), #9f1239, var(--tw-gradient-to, rgb(159 18 57 / 0));
}

elsa-studio-root .elsa-via-rose-900 {
  --tw-gradient-stops: var(--tw-gradient-from), #881337, var(--tw-gradient-to, rgb(136 19 55 / 0));
}

elsa-studio-root .elsa-to-gray-50 {
  --tw-gradient-to: #f9fafb;
}

elsa-studio-root .elsa-to-gray-100 {
  --tw-gradient-to: #f3f4f6;
}

elsa-studio-root .elsa-to-gray-200 {
  --tw-gradient-to: #e5e7eb;
}

elsa-studio-root .elsa-to-gray-300 {
  --tw-gradient-to: #d1d5db;
}

elsa-studio-root .elsa-to-gray-400 {
  --tw-gradient-to: #9ca3af;
}

elsa-studio-root .elsa-to-gray-500 {
  --tw-gradient-to: #6b7280;
}

elsa-studio-root .elsa-to-gray-600 {
  --tw-gradient-to: #4b5563;
}

elsa-studio-root .elsa-to-gray-700 {
  --tw-gradient-to: #374151;
}

elsa-studio-root .elsa-to-gray-800 {
  --tw-gradient-to: #1f2937;
}

elsa-studio-root .elsa-to-gray-900 {
  --tw-gradient-to: #111827;
}

elsa-studio-root .elsa-to-red-50 {
  --tw-gradient-to: #fef2f2;
}

elsa-studio-root .elsa-to-red-100 {
  --tw-gradient-to: #fee2e2;
}

elsa-studio-root .elsa-to-red-200 {
  --tw-gradient-to: #fecaca;
}

elsa-studio-root .elsa-to-red-300 {
  --tw-gradient-to: #fca5a5;
}

elsa-studio-root .elsa-to-red-400 {
  --tw-gradient-to: #f87171;
}

elsa-studio-root .elsa-to-red-500 {
  --tw-gradient-to: #ef4444;
}

elsa-studio-root .elsa-to-red-600 {
  --tw-gradient-to: #dc2626;
}

elsa-studio-root .elsa-to-red-700 {
  --tw-gradient-to: #b91c1c;
}

elsa-studio-root .elsa-to-red-800 {
  --tw-gradient-to: #991b1b;
}

elsa-studio-root .elsa-to-red-900 {
  --tw-gradient-to: #7f1d1d;
}

elsa-studio-root .elsa-to-yellow-50 {
  --tw-gradient-to: #fefce8;
}

elsa-studio-root .elsa-to-yellow-100 {
  --tw-gradient-to: #fef9c3;
}

elsa-studio-root .elsa-to-yellow-200 {
  --tw-gradient-to: #fef08a;
}

elsa-studio-root .elsa-to-yellow-300 {
  --tw-gradient-to: #fde047;
}

elsa-studio-root .elsa-to-yellow-400 {
  --tw-gradient-to: #facc15;
}

elsa-studio-root .elsa-to-yellow-500 {
  --tw-gradient-to: #eab308;
}

elsa-studio-root .elsa-to-yellow-600 {
  --tw-gradient-to: #ca8a04;
}

elsa-studio-root .elsa-to-yellow-700 {
  --tw-gradient-to: #a16207;
}

elsa-studio-root .elsa-to-yellow-800 {
  --tw-gradient-to: #854d0e;
}

elsa-studio-root .elsa-to-yellow-900 {
  --tw-gradient-to: #713f12;
}

elsa-studio-root .elsa-to-green-50 {
  --tw-gradient-to: #f0fdf4;
}

elsa-studio-root .elsa-to-green-100 {
  --tw-gradient-to: #dcfce7;
}

elsa-studio-root .elsa-to-green-200 {
  --tw-gradient-to: #bbf7d0;
}

elsa-studio-root .elsa-to-green-300 {
  --tw-gradient-to: #86efac;
}

elsa-studio-root .elsa-to-green-400 {
  --tw-gradient-to: #4ade80;
}

elsa-studio-root .elsa-to-green-500 {
  --tw-gradient-to: #22c55e;
}

elsa-studio-root .elsa-to-green-600 {
  --tw-gradient-to: #16a34a;
}

elsa-studio-root .elsa-to-green-700 {
  --tw-gradient-to: #15803d;
}

elsa-studio-root .elsa-to-green-800 {
  --tw-gradient-to: #166534;
}

elsa-studio-root .elsa-to-green-900 {
  --tw-gradient-to: #14532d;
}

elsa-studio-root .elsa-to-blue-50 {
  --tw-gradient-to: #eff6ff;
}

elsa-studio-root .elsa-to-blue-100 {
  --tw-gradient-to: #dbeafe;
}

elsa-studio-root .elsa-to-blue-200 {
  --tw-gradient-to: #bfdbfe;
}

elsa-studio-root .elsa-to-blue-300 {
  --tw-gradient-to: #93c5fd;
}

elsa-studio-root .elsa-to-blue-400 {
  --tw-gradient-to: #60a5fa;
}

elsa-studio-root .elsa-to-blue-500 {
  --tw-gradient-to: #3b82f6;
}

elsa-studio-root .elsa-to-blue-600 {
  --tw-gradient-to: #2563eb;
}

elsa-studio-root .elsa-to-blue-700 {
  --tw-gradient-to: #1d4ed8;
}

elsa-studio-root .elsa-to-blue-800 {
  --tw-gradient-to: #1e40af;
}

elsa-studio-root .elsa-to-blue-900 {
  --tw-gradient-to: #1e3a8a;
}

elsa-studio-root .elsa-to-pink-50 {
  --tw-gradient-to: #fdf2f8;
}

elsa-studio-root .elsa-to-pink-100 {
  --tw-gradient-to: #fce7f3;
}

elsa-studio-root .elsa-to-pink-200 {
  --tw-gradient-to: #fbcfe8;
}

elsa-studio-root .elsa-to-pink-300 {
  --tw-gradient-to: #f9a8d4;
}

elsa-studio-root .elsa-to-pink-400 {
  --tw-gradient-to: #f472b6;
}

elsa-studio-root .elsa-to-pink-500 {
  --tw-gradient-to: #ec4899;
}

elsa-studio-root .elsa-to-pink-600 {
  --tw-gradient-to: #db2777;
}

elsa-studio-root .elsa-to-pink-700 {
  --tw-gradient-to: #be185d;
}

elsa-studio-root .elsa-to-pink-800 {
  --tw-gradient-to: #9d174d;
}

elsa-studio-root .elsa-to-pink-900 {
  --tw-gradient-to: #831843;
}

elsa-studio-root .elsa-to-rose-50 {
  --tw-gradient-to: #fff1f2;
}

elsa-studio-root .elsa-to-rose-100 {
  --tw-gradient-to: #ffe4e6;
}

elsa-studio-root .elsa-to-rose-200 {
  --tw-gradient-to: #fecdd3;
}

elsa-studio-root .elsa-to-rose-300 {
  --tw-gradient-to: #fda4af;
}

elsa-studio-root .elsa-to-rose-400 {
  --tw-gradient-to: #fb7185;
}

elsa-studio-root .elsa-to-rose-500 {
  --tw-gradient-to: #f43f5e;
}

elsa-studio-root .elsa-to-rose-600 {
  --tw-gradient-to: #e11d48;
}

elsa-studio-root .elsa-to-rose-700 {
  --tw-gradient-to: #be123c;
}

elsa-studio-root .elsa-to-rose-800 {
  --tw-gradient-to: #9f1239;
}

elsa-studio-root .elsa-to-rose-900 {
  --tw-gradient-to: #881337;
}

elsa-studio-root .elsa-fill-gray-50 {
  fill: #f9fafb;
}

elsa-studio-root .elsa-fill-gray-100 {
  fill: #f3f4f6;
}

elsa-studio-root .elsa-fill-gray-200 {
  fill: #e5e7eb;
}

elsa-studio-root .elsa-fill-gray-300 {
  fill: #d1d5db;
}

elsa-studio-root .elsa-fill-gray-400 {
  fill: #9ca3af;
}

elsa-studio-root .elsa-fill-gray-500 {
  fill: #6b7280;
}

elsa-studio-root .elsa-fill-gray-600 {
  fill: #4b5563;
}

elsa-studio-root .elsa-fill-gray-700 {
  fill: #374151;
}

elsa-studio-root .elsa-fill-gray-800 {
  fill: #1f2937;
}

elsa-studio-root .elsa-fill-gray-900 {
  fill: #111827;
}

elsa-studio-root .elsa-fill-red-50 {
  fill: #fef2f2;
}

elsa-studio-root .elsa-fill-red-100 {
  fill: #fee2e2;
}

elsa-studio-root .elsa-fill-red-200 {
  fill: #fecaca;
}

elsa-studio-root .elsa-fill-red-300 {
  fill: #fca5a5;
}

elsa-studio-root .elsa-fill-red-400 {
  fill: #f87171;
}

elsa-studio-root .elsa-fill-red-500 {
  fill: #ef4444;
}

elsa-studio-root .elsa-fill-red-600 {
  fill: #dc2626;
}

elsa-studio-root .elsa-fill-red-700 {
  fill: #b91c1c;
}

elsa-studio-root .elsa-fill-red-800 {
  fill: #991b1b;
}

elsa-studio-root .elsa-fill-red-900 {
  fill: #7f1d1d;
}

elsa-studio-root .elsa-fill-yellow-50 {
  fill: #fefce8;
}

elsa-studio-root .elsa-fill-yellow-100 {
  fill: #fef9c3;
}

elsa-studio-root .elsa-fill-yellow-200 {
  fill: #fef08a;
}

elsa-studio-root .elsa-fill-yellow-300 {
  fill: #fde047;
}

elsa-studio-root .elsa-fill-yellow-400 {
  fill: #facc15;
}

elsa-studio-root .elsa-fill-yellow-500 {
  fill: #eab308;
}

elsa-studio-root .elsa-fill-yellow-600 {
  fill: #ca8a04;
}

elsa-studio-root .elsa-fill-yellow-700 {
  fill: #a16207;
}

elsa-studio-root .elsa-fill-yellow-800 {
  fill: #854d0e;
}

elsa-studio-root .elsa-fill-yellow-900 {
  fill: #713f12;
}

elsa-studio-root .elsa-fill-green-50 {
  fill: #f0fdf4;
}

elsa-studio-root .elsa-fill-green-100 {
  fill: #dcfce7;
}

elsa-studio-root .elsa-fill-green-200 {
  fill: #bbf7d0;
}

elsa-studio-root .elsa-fill-green-300 {
  fill: #86efac;
}

elsa-studio-root .elsa-fill-green-400 {
  fill: #4ade80;
}

elsa-studio-root .elsa-fill-green-500 {
  fill: #22c55e;
}

elsa-studio-root .elsa-fill-green-600 {
  fill: #16a34a;
}

elsa-studio-root .elsa-fill-green-700 {
  fill: #15803d;
}

elsa-studio-root .elsa-fill-green-800 {
  fill: #166534;
}

elsa-studio-root .elsa-fill-green-900 {
  fill: #14532d;
}

elsa-studio-root .elsa-fill-blue-50 {
  fill: #eff6ff;
}

elsa-studio-root .elsa-fill-blue-100 {
  fill: #dbeafe;
}

elsa-studio-root .elsa-fill-blue-200 {
  fill: #bfdbfe;
}

elsa-studio-root .elsa-fill-blue-300 {
  fill: #93c5fd;
}

elsa-studio-root .elsa-fill-blue-400 {
  fill: #60a5fa;
}

elsa-studio-root .elsa-fill-blue-500 {
  fill: #3b82f6;
}

elsa-studio-root .elsa-fill-blue-600 {
  fill: #2563eb;
}

elsa-studio-root .elsa-fill-blue-700 {
  fill: #1d4ed8;
}

elsa-studio-root .elsa-fill-blue-800 {
  fill: #1e40af;
}

elsa-studio-root .elsa-fill-blue-900 {
  fill: #1e3a8a;
}

elsa-studio-root .elsa-fill-pink-50 {
  fill: #fdf2f8;
}

elsa-studio-root .elsa-fill-pink-100 {
  fill: #fce7f3;
}

elsa-studio-root .elsa-fill-pink-200 {
  fill: #fbcfe8;
}

elsa-studio-root .elsa-fill-pink-300 {
  fill: #f9a8d4;
}

elsa-studio-root .elsa-fill-pink-400 {
  fill: #f472b6;
}

elsa-studio-root .elsa-fill-pink-500 {
  fill: #ec4899;
}

elsa-studio-root .elsa-fill-pink-600 {
  fill: #db2777;
}

elsa-studio-root .elsa-fill-pink-700 {
  fill: #be185d;
}

elsa-studio-root .elsa-fill-pink-800 {
  fill: #9d174d;
}

elsa-studio-root .elsa-fill-pink-900 {
  fill: #831843;
}

elsa-studio-root .elsa-fill-rose-50 {
  fill: #fff1f2;
}

elsa-studio-root .elsa-fill-rose-100 {
  fill: #ffe4e6;
}

elsa-studio-root .elsa-fill-rose-200 {
  fill: #fecdd3;
}

elsa-studio-root .elsa-fill-rose-300 {
  fill: #fda4af;
}

elsa-studio-root .elsa-fill-rose-400 {
  fill: #fb7185;
}

elsa-studio-root .elsa-fill-rose-500 {
  fill: #f43f5e;
}

elsa-studio-root .elsa-fill-rose-600 {
  fill: #e11d48;
}

elsa-studio-root .elsa-fill-rose-700 {
  fill: #be123c;
}

elsa-studio-root .elsa-fill-rose-800 {
  fill: #9f1239;
}

elsa-studio-root .elsa-fill-rose-900 {
  fill: #881337;
}

elsa-studio-root .elsa-stroke-gray-50 {
  stroke: #f9fafb;
}

elsa-studio-root .elsa-stroke-gray-100 {
  stroke: #f3f4f6;
}

elsa-studio-root .elsa-stroke-gray-200 {
  stroke: #e5e7eb;
}

elsa-studio-root .elsa-stroke-gray-300 {
  stroke: #d1d5db;
}

elsa-studio-root .elsa-stroke-gray-400 {
  stroke: #9ca3af;
}

elsa-studio-root .elsa-stroke-gray-500 {
  stroke: #6b7280;
}

elsa-studio-root .elsa-stroke-gray-600 {
  stroke: #4b5563;
}

elsa-studio-root .elsa-stroke-gray-700 {
  stroke: #374151;
}

elsa-studio-root .elsa-stroke-gray-800 {
  stroke: #1f2937;
}

elsa-studio-root .elsa-stroke-gray-900 {
  stroke: #111827;
}

elsa-studio-root .elsa-stroke-red-50 {
  stroke: #fef2f2;
}

elsa-studio-root .elsa-stroke-red-100 {
  stroke: #fee2e2;
}

elsa-studio-root .elsa-stroke-red-200 {
  stroke: #fecaca;
}

elsa-studio-root .elsa-stroke-red-300 {
  stroke: #fca5a5;
}

elsa-studio-root .elsa-stroke-red-400 {
  stroke: #f87171;
}

elsa-studio-root .elsa-stroke-red-500 {
  stroke: #ef4444;
}

elsa-studio-root .elsa-stroke-red-600 {
  stroke: #dc2626;
}

elsa-studio-root .elsa-stroke-red-700 {
  stroke: #b91c1c;
}

elsa-studio-root .elsa-stroke-red-800 {
  stroke: #991b1b;
}

elsa-studio-root .elsa-stroke-red-900 {
  stroke: #7f1d1d;
}

elsa-studio-root .elsa-stroke-yellow-50 {
  stroke: #fefce8;
}

elsa-studio-root .elsa-stroke-yellow-100 {
  stroke: #fef9c3;
}

elsa-studio-root .elsa-stroke-yellow-200 {
  stroke: #fef08a;
}

elsa-studio-root .elsa-stroke-yellow-300 {
  stroke: #fde047;
}

elsa-studio-root .elsa-stroke-yellow-400 {
  stroke: #facc15;
}

elsa-studio-root .elsa-stroke-yellow-500 {
  stroke: #eab308;
}

elsa-studio-root .elsa-stroke-yellow-600 {
  stroke: #ca8a04;
}

elsa-studio-root .elsa-stroke-yellow-700 {
  stroke: #a16207;
}

elsa-studio-root .elsa-stroke-yellow-800 {
  stroke: #854d0e;
}

elsa-studio-root .elsa-stroke-yellow-900 {
  stroke: #713f12;
}

elsa-studio-root .elsa-stroke-green-50 {
  stroke: #f0fdf4;
}

elsa-studio-root .elsa-stroke-green-100 {
  stroke: #dcfce7;
}

elsa-studio-root .elsa-stroke-green-200 {
  stroke: #bbf7d0;
}

elsa-studio-root .elsa-stroke-green-300 {
  stroke: #86efac;
}

elsa-studio-root .elsa-stroke-green-400 {
  stroke: #4ade80;
}

elsa-studio-root .elsa-stroke-green-500 {
  stroke: #22c55e;
}

elsa-studio-root .elsa-stroke-green-600 {
  stroke: #16a34a;
}

elsa-studio-root .elsa-stroke-green-700 {
  stroke: #15803d;
}

elsa-studio-root .elsa-stroke-green-800 {
  stroke: #166534;
}

elsa-studio-root .elsa-stroke-green-900 {
  stroke: #14532d;
}

elsa-studio-root .elsa-stroke-blue-50 {
  stroke: #eff6ff;
}

elsa-studio-root .elsa-stroke-blue-100 {
  stroke: #dbeafe;
}

elsa-studio-root .elsa-stroke-blue-200 {
  stroke: #bfdbfe;
}

elsa-studio-root .elsa-stroke-blue-300 {
  stroke: #93c5fd;
}

elsa-studio-root .elsa-stroke-blue-400 {
  stroke: #60a5fa;
}

elsa-studio-root .elsa-stroke-blue-500 {
  stroke: #3b82f6;
}

elsa-studio-root .elsa-stroke-blue-600 {
  stroke: #2563eb;
}

elsa-studio-root .elsa-stroke-blue-700 {
  stroke: #1d4ed8;
}

elsa-studio-root .elsa-stroke-blue-800 {
  stroke: #1e40af;
}

elsa-studio-root .elsa-stroke-blue-900 {
  stroke: #1e3a8a;
}

elsa-studio-root .elsa-stroke-pink-50 {
  stroke: #fdf2f8;
}

elsa-studio-root .elsa-stroke-pink-100 {
  stroke: #fce7f3;
}

elsa-studio-root .elsa-stroke-pink-200 {
  stroke: #fbcfe8;
}

elsa-studio-root .elsa-stroke-pink-300 {
  stroke: #f9a8d4;
}

elsa-studio-root .elsa-stroke-pink-400 {
  stroke: #f472b6;
}

elsa-studio-root .elsa-stroke-pink-500 {
  stroke: #ec4899;
}

elsa-studio-root .elsa-stroke-pink-600 {
  stroke: #db2777;
}

elsa-studio-root .elsa-stroke-pink-700 {
  stroke: #be185d;
}

elsa-studio-root .elsa-stroke-pink-800 {
  stroke: #9d174d;
}

elsa-studio-root .elsa-stroke-pink-900 {
  stroke: #831843;
}

elsa-studio-root .elsa-stroke-rose-50 {
  stroke: #fff1f2;
}

elsa-studio-root .elsa-stroke-rose-100 {
  stroke: #ffe4e6;
}

elsa-studio-root .elsa-stroke-rose-200 {
  stroke: #fecdd3;
}

elsa-studio-root .elsa-stroke-rose-300 {
  stroke: #fda4af;
}

elsa-studio-root .elsa-stroke-rose-400 {
  stroke: #fb7185;
}

elsa-studio-root .elsa-stroke-rose-500 {
  stroke: #f43f5e;
}

elsa-studio-root .elsa-stroke-rose-600 {
  stroke: #e11d48;
}

elsa-studio-root .elsa-stroke-rose-700 {
  stroke: #be123c;
}

elsa-studio-root .elsa-stroke-rose-800 {
  stroke: #9f1239;
}

elsa-studio-root .elsa-stroke-rose-900 {
  stroke: #881337;
}

elsa-studio-root .elsa-p-3 {
  padding: 0.75rem;
}

elsa-studio-root .elsa-p-4 {
  padding: 1rem;
}

elsa-studio-root .elsa-p-2 {
  padding: 0.5rem;
}

elsa-studio-root .elsa-p-6 {
  padding: 1.5rem;
}

elsa-studio-root .elsa-p-0 {
  padding: 0px;
}

elsa-studio-root .elsa-p-8 {
  padding: 2rem;
}

elsa-studio-root .elsa-p-1 {
  padding: 0.25rem;
}

elsa-studio-root .elsa-py-1 {
  padding-top: 0.25rem;
  padding-bottom: 0.25rem;
}

elsa-studio-root .elsa-px-4 {
  padding-left: 1rem;
  padding-right: 1rem;
}

elsa-studio-root .elsa-py-2 {
  padding-top: 0.5rem;
  padding-bottom: 0.5rem;
}

elsa-studio-root .elsa-px-3 {
  padding-left: 0.75rem;
  padding-right: 0.75rem;
}

elsa-studio-root .elsa-px-2 {
  padding-left: 0.5rem;
  padding-right: 0.5rem;
}

elsa-studio-root .elsa-py-3 {
  padding-top: 0.75rem;
  padding-bottom: 0.75rem;
}

elsa-studio-root .elsa-px-6 {
  padding-left: 1.5rem;
  padding-right: 1.5rem;
}

elsa-studio-root .elsa-py-8 {
  padding-top: 2rem;
  padding-bottom: 2rem;
}

elsa-studio-root .elsa-py-6 {
  padding-top: 1.5rem;
  padding-bottom: 1.5rem;
}

elsa-studio-root .elsa-py-4 {
  padding-top: 1rem;
  padding-bottom: 1rem;
}

elsa-studio-root .elsa-px-1 {
  padding-left: 0.25rem;
  padding-right: 0.25rem;
}

elsa-studio-root .elsa-px-8 {
  padding-left: 2rem;
  padding-right: 2rem;
}

elsa-studio-root .elsa-px-2\.5 {
  padding-left: 0.625rem;
  padding-right: 0.625rem;
}

elsa-studio-root .elsa-py-0\.5 {
  padding-top: 0.125rem;
  padding-bottom: 0.125rem;
}

elsa-studio-root .elsa-py-0 {
  padding-top: 0px;
  padding-bottom: 0px;
}

elsa-studio-root .elsa-py-3\.5 {
  padding-top: 0.875rem;
  padding-bottom: 0.875rem;
}

elsa-studio-root .elsa-pr-8 {
  padding-right: 2rem;
}

elsa-studio-root .elsa-pt-1\.5 {
  padding-top: 0.375rem;
}

elsa-studio-root .elsa-pl-1 {
  padding-left: 0.25rem;
}

elsa-studio-root .elsa-pt-1 {
  padding-top: 0.25rem;
}

<<<<<<< HEAD
elsa-studio-root .elsa-pt-4 {
=======
.elsa-pt-4 {
>>>>>>> 2ffd5a64
  padding-top: 1rem;
}

elsa-studio-root .elsa-pr-4 {
  padding-right: 1rem;
}

elsa-studio-root .elsa-pl-0\.5 {
  padding-left: 0.125rem;
}

elsa-studio-root .elsa-pl-0 {
  padding-left: 0px;
}

elsa-studio-root .elsa-pb-20 {
  padding-bottom: 5rem;
}

elsa-studio-root .elsa-pt-0\.5 {
  padding-top: 0.125rem;
}

elsa-studio-root .elsa-pt-0 {
  padding-top: 0px;
}

elsa-studio-root .elsa-pr-6 {
  padding-right: 1.5rem;
}

elsa-studio-root .elsa-pb-0 {
  padding-bottom: 0px;
}

elsa-studio-root .elsa-pt-5 {
  padding-top: 1.25rem;
}

elsa-studio-root .elsa-pl-3 {
  padding-left: 0.75rem;
}

elsa-studio-root .elsa-pl-10 {
  padding-left: 2.5rem;
}

elsa-studio-root .elsa-pr-5 {
  padding-right: 1.25rem;
}

<<<<<<< HEAD
elsa-studio-root .elsa-pl-8 {
  padding-left: 2rem;
}

elsa-studio-root .elsa-pr-28 {
=======
.elsa-pl-8 {
  padding-left: 2rem;
}

.elsa-pr-28 {
>>>>>>> 2ffd5a64
  padding-right: 7rem;
}

elsa-studio-root .elsa-pl-2 {
  padding-left: 0.5rem;
}

elsa-studio-root .elsa-pr-7 {
  padding-right: 1.75rem;
}

elsa-studio-root .elsa-pr-2 {
  padding-right: 0.5rem;
}

<<<<<<< HEAD
elsa-studio-root .elsa-pr-3 {
=======
.elsa-pr-3 {
>>>>>>> 2ffd5a64
  padding-right: 0.75rem;
}

elsa-studio-root .elsa-pb-10 {
  padding-bottom: 2.5rem;
}

elsa-studio-root .elsa-text-left {
  text-align: left;
}

elsa-studio-root .elsa-text-center {
  text-align: center;
}

elsa-studio-root .elsa-text-right {
  text-align: right;
}

elsa-studio-root .elsa-align-middle {
  vertical-align: middle;
}

elsa-studio-root .elsa-align-text-top {
  vertical-align: text-top;
}

elsa-studio-root .elsa-text-sm {
  font-size: 0.875rem;
  line-height: 1.25rem;
}

elsa-studio-root .elsa-text-lg {
  font-size: 1.125rem;
  line-height: 1.75rem;
}

elsa-studio-root .elsa-text-xs {
  font-size: 0.75rem;
  line-height: 1rem;
}

elsa-studio-root .elsa-text-base {
  font-size: 1rem;
  line-height: 1.5rem;
}

elsa-studio-root .elsa-text-4xl {
  font-size: 2.25rem;
  line-height: 2.5rem;
}

elsa-studio-root .elsa-font-medium {
  font-weight: 500;
}

elsa-studio-root .elsa-font-bold {
  font-weight: 700;
}

elsa-studio-root .elsa-font-extrabold {
  font-weight: 800;
}

elsa-studio-root .elsa-font-semibold {
  font-weight: 600;
}

elsa-studio-root .elsa-uppercase {
  text-transform: uppercase;
}

elsa-studio-root .elsa-capitalize {
  text-transform: capitalize;
}

elsa-studio-root .elsa-leading-6 {
  line-height: 1.5rem;
}

elsa-studio-root .elsa-leading-5 {
  line-height: 1.25rem;
}

elsa-studio-root .elsa-leading-8 {
  line-height: 2rem;
}

elsa-studio-root .elsa-leading-4 {
  line-height: 1rem;
}

elsa-studio-root .elsa-tracking-wider {
  letter-spacing: 0.05em;
}

elsa-studio-root .elsa-tracking-tight {
  letter-spacing: -0.025em;
}

elsa-studio-root .elsa-text-blue-700 {
  --tw-text-opacity: 1;
  color: rgb(29 78 216 / var(--tw-text-opacity));
}

elsa-studio-root .elsa-text-pink-700 {
  --tw-text-opacity: 1;
  color: rgb(190 24 93 / var(--tw-text-opacity));
}

elsa-studio-root .elsa-text-gray-700 {
  --tw-text-opacity: 1;
  color: rgb(55 65 81 / var(--tw-text-opacity));
}

elsa-studio-root .elsa-text-gray-500 {
  --tw-text-opacity: 1;
  color: rgb(107 114 128 / var(--tw-text-opacity));
}

elsa-studio-root .elsa-text-blue-600 {
  --tw-text-opacity: 1;
  color: rgb(37 99 235 / var(--tw-text-opacity));
}

elsa-studio-root .elsa-text-gray-900 {
  --tw-text-opacity: 1;
  color: rgb(17 24 39 / var(--tw-text-opacity));
}

elsa-studio-root .elsa-text-green-700 {
  --tw-text-opacity: 1;
  color: rgb(21 128 61 / var(--tw-text-opacity));
}

elsa-studio-root .elsa-text-sky-700 {
  --tw-text-opacity: 1;
  color: rgb(3 105 161 / var(--tw-text-opacity));
}

elsa-studio-root .elsa-text-rose-700 {
  --tw-text-opacity: 1;
  color: rgb(190 18 60 / var(--tw-text-opacity));
}

elsa-studio-root .elsa-text-gray-400 {
  --tw-text-opacity: 1;
  color: rgb(156 163 175 / var(--tw-text-opacity));
}

elsa-studio-root .elsa-text-white {
  --tw-text-opacity: 1;
  color: rgb(255 255 255 / var(--tw-text-opacity));
}

elsa-studio-root .elsa-text-gray-300 {
  --tw-text-opacity: 1;
  color: rgb(209 213 219 / var(--tw-text-opacity));
}

elsa-studio-root .elsa-text-blue-500 {
  --tw-text-opacity: 1;
  color: rgb(59 130 246 / var(--tw-text-opacity));
}

elsa-studio-root .elsa-text-red-600 {
  --tw-text-opacity: 1;
  color: rgb(220 38 38 / var(--tw-text-opacity));
}

elsa-studio-root .elsa-text-green-400 {
  --tw-text-opacity: 1;
  color: rgb(74 222 128 / var(--tw-text-opacity));
}

elsa-studio-root .elsa-text-green-500 {
  --tw-text-opacity: 1;
  color: rgb(34 197 94 / var(--tw-text-opacity));
}

elsa-studio-root .elsa-text-yellow-500 {
  --tw-text-opacity: 1;
  color: rgb(234 179 8 / var(--tw-text-opacity));
}

elsa-studio-root .elsa-text-gray-600 {
  --tw-text-opacity: 1;
  color: rgb(75 85 99 / var(--tw-text-opacity));
}

elsa-studio-root .elsa-text-teal-400 {
  --tw-text-opacity: 1;
  color: rgb(45 212 191 / var(--tw-text-opacity));
}

elsa-studio-root .elsa-text-gray-800 {
  --tw-text-opacity: 1;
  color: rgb(31 41 55 / var(--tw-text-opacity));
}

elsa-studio-root .elsa-text-black {
  --tw-text-opacity: 1;
  color: rgb(0 0 0 / var(--tw-text-opacity));
}

elsa-studio-root .elsa-text-green-600 {
  --tw-text-opacity: 1;
  color: rgb(22 163 74 / var(--tw-text-opacity));
}

elsa-studio-root .elsa-text-yellow-700 {
  --tw-text-opacity: 1;
  color: rgb(161 98 7 / var(--tw-text-opacity));
}

elsa-studio-root .elsa-text-red-500 {
  --tw-text-opacity: 1;
  color: rgb(239 68 68 / var(--tw-text-opacity));
}

elsa-studio-root .elsa-text-rose-400 {
  --tw-text-opacity: 1;
  color: rgb(251 113 133 / var(--tw-text-opacity));
}

<<<<<<< HEAD
elsa-studio-root .elsa-text-red-700 {
=======
.elsa-text-red-700 {
>>>>>>> 2ffd5a64
  --tw-text-opacity: 1;
  color: rgb(185 28 28 / var(--tw-text-opacity));
}

<<<<<<< HEAD
elsa-studio-root .elsa-text-blue-400 {
=======
.elsa-text-blue-400 {
>>>>>>> 2ffd5a64
  --tw-text-opacity: 1;
  color: rgb(96 165 250 / var(--tw-text-opacity));
}

elsa-studio-root .elsa-text-blue-800 {
  --tw-text-opacity: 1;
  color: rgb(30 64 175 / var(--tw-text-opacity));
}

elsa-studio-root .elsa-text-gray-50 {
  --tw-text-opacity: 1;
  color: rgb(249 250 251 / var(--tw-text-opacity));
}

elsa-studio-root .elsa-text-gray-100 {
  --tw-text-opacity: 1;
  color: rgb(243 244 246 / var(--tw-text-opacity));
}

elsa-studio-root .elsa-text-gray-200 {
  --tw-text-opacity: 1;
  color: rgb(229 231 235 / var(--tw-text-opacity));
}

elsa-studio-root .elsa-text-red-50 {
  --tw-text-opacity: 1;
  color: rgb(254 242 242 / var(--tw-text-opacity));
}

elsa-studio-root .elsa-text-red-100 {
  --tw-text-opacity: 1;
  color: rgb(254 226 226 / var(--tw-text-opacity));
}

elsa-studio-root .elsa-text-red-200 {
  --tw-text-opacity: 1;
  color: rgb(254 202 202 / var(--tw-text-opacity));
}

elsa-studio-root .elsa-text-red-300 {
  --tw-text-opacity: 1;
  color: rgb(252 165 165 / var(--tw-text-opacity));
}

elsa-studio-root .elsa-text-red-400 {
  --tw-text-opacity: 1;
  color: rgb(248 113 113 / var(--tw-text-opacity));
}

<<<<<<< HEAD
elsa-studio-root .elsa-text-red-800 {
=======
.elsa-text-red-800 {
>>>>>>> 2ffd5a64
  --tw-text-opacity: 1;
  color: rgb(153 27 27 / var(--tw-text-opacity));
}

elsa-studio-root .elsa-text-red-900 {
  --tw-text-opacity: 1;
  color: rgb(127 29 29 / var(--tw-text-opacity));
}

elsa-studio-root .elsa-text-yellow-50 {
  --tw-text-opacity: 1;
  color: rgb(254 252 232 / var(--tw-text-opacity));
}

elsa-studio-root .elsa-text-yellow-100 {
  --tw-text-opacity: 1;
  color: rgb(254 249 195 / var(--tw-text-opacity));
}

elsa-studio-root .elsa-text-yellow-200 {
  --tw-text-opacity: 1;
  color: rgb(254 240 138 / var(--tw-text-opacity));
}

elsa-studio-root .elsa-text-yellow-300 {
  --tw-text-opacity: 1;
  color: rgb(253 224 71 / var(--tw-text-opacity));
}

elsa-studio-root .elsa-text-yellow-400 {
  --tw-text-opacity: 1;
  color: rgb(250 204 21 / var(--tw-text-opacity));
}

elsa-studio-root .elsa-text-yellow-600 {
  --tw-text-opacity: 1;
  color: rgb(202 138 4 / var(--tw-text-opacity));
}

elsa-studio-root .elsa-text-yellow-800 {
  --tw-text-opacity: 1;
  color: rgb(133 77 14 / var(--tw-text-opacity));
}

elsa-studio-root .elsa-text-yellow-900 {
  --tw-text-opacity: 1;
  color: rgb(113 63 18 / var(--tw-text-opacity));
}

elsa-studio-root .elsa-text-green-50 {
  --tw-text-opacity: 1;
  color: rgb(240 253 244 / var(--tw-text-opacity));
}

elsa-studio-root .elsa-text-green-100 {
  --tw-text-opacity: 1;
  color: rgb(220 252 231 / var(--tw-text-opacity));
}

elsa-studio-root .elsa-text-green-200 {
  --tw-text-opacity: 1;
  color: rgb(187 247 208 / var(--tw-text-opacity));
}

elsa-studio-root .elsa-text-green-300 {
  --tw-text-opacity: 1;
  color: rgb(134 239 172 / var(--tw-text-opacity));
}

elsa-studio-root .elsa-text-green-800 {
  --tw-text-opacity: 1;
  color: rgb(22 101 52 / var(--tw-text-opacity));
}

elsa-studio-root .elsa-text-green-900 {
  --tw-text-opacity: 1;
  color: rgb(20 83 45 / var(--tw-text-opacity));
}

elsa-studio-root .elsa-text-blue-50 {
  --tw-text-opacity: 1;
  color: rgb(239 246 255 / var(--tw-text-opacity));
}

elsa-studio-root .elsa-text-blue-100 {
  --tw-text-opacity: 1;
  color: rgb(219 234 254 / var(--tw-text-opacity));
}

elsa-studio-root .elsa-text-blue-200 {
  --tw-text-opacity: 1;
  color: rgb(191 219 254 / var(--tw-text-opacity));
}

elsa-studio-root .elsa-text-blue-300 {
  --tw-text-opacity: 1;
  color: rgb(147 197 253 / var(--tw-text-opacity));
}

elsa-studio-root .elsa-text-blue-900 {
  --tw-text-opacity: 1;
  color: rgb(30 58 138 / var(--tw-text-opacity));
}

elsa-studio-root .elsa-text-pink-50 {
  --tw-text-opacity: 1;
  color: rgb(253 242 248 / var(--tw-text-opacity));
}

elsa-studio-root .elsa-text-pink-100 {
  --tw-text-opacity: 1;
  color: rgb(252 231 243 / var(--tw-text-opacity));
}

elsa-studio-root .elsa-text-pink-200 {
  --tw-text-opacity: 1;
  color: rgb(251 207 232 / var(--tw-text-opacity));
}

elsa-studio-root .elsa-text-pink-300 {
  --tw-text-opacity: 1;
  color: rgb(249 168 212 / var(--tw-text-opacity));
}

elsa-studio-root .elsa-text-pink-400 {
  --tw-text-opacity: 1;
  color: rgb(244 114 182 / var(--tw-text-opacity));
}

elsa-studio-root .elsa-text-pink-500 {
  --tw-text-opacity: 1;
  color: rgb(236 72 153 / var(--tw-text-opacity));
}

elsa-studio-root .elsa-text-pink-600 {
  --tw-text-opacity: 1;
  color: rgb(219 39 119 / var(--tw-text-opacity));
}

elsa-studio-root .elsa-text-pink-800 {
  --tw-text-opacity: 1;
  color: rgb(157 23 77 / var(--tw-text-opacity));
}

elsa-studio-root .elsa-text-pink-900 {
  --tw-text-opacity: 1;
  color: rgb(131 24 67 / var(--tw-text-opacity));
}

elsa-studio-root .elsa-text-rose-50 {
  --tw-text-opacity: 1;
  color: rgb(255 241 242 / var(--tw-text-opacity));
}

elsa-studio-root .elsa-text-rose-100 {
  --tw-text-opacity: 1;
  color: rgb(255 228 230 / var(--tw-text-opacity));
}

elsa-studio-root .elsa-text-rose-200 {
  --tw-text-opacity: 1;
  color: rgb(254 205 211 / var(--tw-text-opacity));
}

elsa-studio-root .elsa-text-rose-300 {
  --tw-text-opacity: 1;
  color: rgb(253 164 175 / var(--tw-text-opacity));
}

elsa-studio-root .elsa-text-rose-500 {
  --tw-text-opacity: 1;
  color: rgb(244 63 94 / var(--tw-text-opacity));
}

elsa-studio-root .elsa-text-rose-600 {
  --tw-text-opacity: 1;
  color: rgb(225 29 72 / var(--tw-text-opacity));
}

elsa-studio-root .elsa-text-rose-800 {
  --tw-text-opacity: 1;
  color: rgb(159 18 57 / var(--tw-text-opacity));
}

elsa-studio-root .elsa-text-rose-900 {
  --tw-text-opacity: 1;
  color: rgb(136 19 55 / var(--tw-text-opacity));
}

elsa-studio-root .elsa-decoration-gray-50 {
  -webkit-text-decoration-color: #f9fafb;
          text-decoration-color: #f9fafb;
}

elsa-studio-root .elsa-decoration-gray-100 {
  -webkit-text-decoration-color: #f3f4f6;
          text-decoration-color: #f3f4f6;
}

elsa-studio-root .elsa-decoration-gray-200 {
  -webkit-text-decoration-color: #e5e7eb;
          text-decoration-color: #e5e7eb;
}

elsa-studio-root .elsa-decoration-gray-300 {
  -webkit-text-decoration-color: #d1d5db;
          text-decoration-color: #d1d5db;
}

elsa-studio-root .elsa-decoration-gray-400 {
  -webkit-text-decoration-color: #9ca3af;
          text-decoration-color: #9ca3af;
}

elsa-studio-root .elsa-decoration-gray-500 {
  -webkit-text-decoration-color: #6b7280;
          text-decoration-color: #6b7280;
}

elsa-studio-root .elsa-decoration-gray-600 {
  -webkit-text-decoration-color: #4b5563;
          text-decoration-color: #4b5563;
}

elsa-studio-root .elsa-decoration-gray-700 {
  -webkit-text-decoration-color: #374151;
          text-decoration-color: #374151;
}

elsa-studio-root .elsa-decoration-gray-800 {
  -webkit-text-decoration-color: #1f2937;
          text-decoration-color: #1f2937;
}

elsa-studio-root .elsa-decoration-gray-900 {
  -webkit-text-decoration-color: #111827;
          text-decoration-color: #111827;
}

elsa-studio-root .elsa-decoration-red-50 {
  -webkit-text-decoration-color: #fef2f2;
          text-decoration-color: #fef2f2;
}

elsa-studio-root .elsa-decoration-red-100 {
  -webkit-text-decoration-color: #fee2e2;
          text-decoration-color: #fee2e2;
}

elsa-studio-root .elsa-decoration-red-200 {
  -webkit-text-decoration-color: #fecaca;
          text-decoration-color: #fecaca;
}

elsa-studio-root .elsa-decoration-red-300 {
  -webkit-text-decoration-color: #fca5a5;
          text-decoration-color: #fca5a5;
}

elsa-studio-root .elsa-decoration-red-400 {
  -webkit-text-decoration-color: #f87171;
          text-decoration-color: #f87171;
}

elsa-studio-root .elsa-decoration-red-500 {
  -webkit-text-decoration-color: #ef4444;
          text-decoration-color: #ef4444;
}

elsa-studio-root .elsa-decoration-red-600 {
  -webkit-text-decoration-color: #dc2626;
          text-decoration-color: #dc2626;
}

elsa-studio-root .elsa-decoration-red-700 {
  -webkit-text-decoration-color: #b91c1c;
          text-decoration-color: #b91c1c;
}

elsa-studio-root .elsa-decoration-red-800 {
  -webkit-text-decoration-color: #991b1b;
          text-decoration-color: #991b1b;
}

elsa-studio-root .elsa-decoration-red-900 {
  -webkit-text-decoration-color: #7f1d1d;
          text-decoration-color: #7f1d1d;
}

elsa-studio-root .elsa-decoration-yellow-50 {
  -webkit-text-decoration-color: #fefce8;
          text-decoration-color: #fefce8;
}

elsa-studio-root .elsa-decoration-yellow-100 {
  -webkit-text-decoration-color: #fef9c3;
          text-decoration-color: #fef9c3;
}

elsa-studio-root .elsa-decoration-yellow-200 {
  -webkit-text-decoration-color: #fef08a;
          text-decoration-color: #fef08a;
}

elsa-studio-root .elsa-decoration-yellow-300 {
  -webkit-text-decoration-color: #fde047;
          text-decoration-color: #fde047;
}

elsa-studio-root .elsa-decoration-yellow-400 {
  -webkit-text-decoration-color: #facc15;
          text-decoration-color: #facc15;
}

elsa-studio-root .elsa-decoration-yellow-500 {
  -webkit-text-decoration-color: #eab308;
          text-decoration-color: #eab308;
}

elsa-studio-root .elsa-decoration-yellow-600 {
  -webkit-text-decoration-color: #ca8a04;
          text-decoration-color: #ca8a04;
}

elsa-studio-root .elsa-decoration-yellow-700 {
  -webkit-text-decoration-color: #a16207;
          text-decoration-color: #a16207;
}

elsa-studio-root .elsa-decoration-yellow-800 {
  -webkit-text-decoration-color: #854d0e;
          text-decoration-color: #854d0e;
}

elsa-studio-root .elsa-decoration-yellow-900 {
  -webkit-text-decoration-color: #713f12;
          text-decoration-color: #713f12;
}

elsa-studio-root .elsa-decoration-green-50 {
  -webkit-text-decoration-color: #f0fdf4;
          text-decoration-color: #f0fdf4;
}

elsa-studio-root .elsa-decoration-green-100 {
  -webkit-text-decoration-color: #dcfce7;
          text-decoration-color: #dcfce7;
}

elsa-studio-root .elsa-decoration-green-200 {
  -webkit-text-decoration-color: #bbf7d0;
          text-decoration-color: #bbf7d0;
}

elsa-studio-root .elsa-decoration-green-300 {
  -webkit-text-decoration-color: #86efac;
          text-decoration-color: #86efac;
}

elsa-studio-root .elsa-decoration-green-400 {
  -webkit-text-decoration-color: #4ade80;
          text-decoration-color: #4ade80;
}

elsa-studio-root .elsa-decoration-green-500 {
  -webkit-text-decoration-color: #22c55e;
          text-decoration-color: #22c55e;
}

elsa-studio-root .elsa-decoration-green-600 {
  -webkit-text-decoration-color: #16a34a;
          text-decoration-color: #16a34a;
}

elsa-studio-root .elsa-decoration-green-700 {
  -webkit-text-decoration-color: #15803d;
          text-decoration-color: #15803d;
}

elsa-studio-root .elsa-decoration-green-800 {
  -webkit-text-decoration-color: #166534;
          text-decoration-color: #166534;
}

elsa-studio-root .elsa-decoration-green-900 {
  -webkit-text-decoration-color: #14532d;
          text-decoration-color: #14532d;
}

elsa-studio-root .elsa-decoration-blue-50 {
  -webkit-text-decoration-color: #eff6ff;
          text-decoration-color: #eff6ff;
}

elsa-studio-root .elsa-decoration-blue-100 {
  -webkit-text-decoration-color: #dbeafe;
          text-decoration-color: #dbeafe;
}

elsa-studio-root .elsa-decoration-blue-200 {
  -webkit-text-decoration-color: #bfdbfe;
          text-decoration-color: #bfdbfe;
}

elsa-studio-root .elsa-decoration-blue-300 {
  -webkit-text-decoration-color: #93c5fd;
          text-decoration-color: #93c5fd;
}

elsa-studio-root .elsa-decoration-blue-400 {
  -webkit-text-decoration-color: #60a5fa;
          text-decoration-color: #60a5fa;
}

elsa-studio-root .elsa-decoration-blue-500 {
  -webkit-text-decoration-color: #3b82f6;
          text-decoration-color: #3b82f6;
}

elsa-studio-root .elsa-decoration-blue-600 {
  -webkit-text-decoration-color: #2563eb;
          text-decoration-color: #2563eb;
}

elsa-studio-root .elsa-decoration-blue-700 {
  -webkit-text-decoration-color: #1d4ed8;
          text-decoration-color: #1d4ed8;
}

elsa-studio-root .elsa-decoration-blue-800 {
  -webkit-text-decoration-color: #1e40af;
          text-decoration-color: #1e40af;
}

elsa-studio-root .elsa-decoration-blue-900 {
  -webkit-text-decoration-color: #1e3a8a;
          text-decoration-color: #1e3a8a;
}

elsa-studio-root .elsa-decoration-pink-50 {
  -webkit-text-decoration-color: #fdf2f8;
          text-decoration-color: #fdf2f8;
}

elsa-studio-root .elsa-decoration-pink-100 {
  -webkit-text-decoration-color: #fce7f3;
          text-decoration-color: #fce7f3;
}

elsa-studio-root .elsa-decoration-pink-200 {
  -webkit-text-decoration-color: #fbcfe8;
          text-decoration-color: #fbcfe8;
}

elsa-studio-root .elsa-decoration-pink-300 {
  -webkit-text-decoration-color: #f9a8d4;
          text-decoration-color: #f9a8d4;
}

elsa-studio-root .elsa-decoration-pink-400 {
  -webkit-text-decoration-color: #f472b6;
          text-decoration-color: #f472b6;
}

elsa-studio-root .elsa-decoration-pink-500 {
  -webkit-text-decoration-color: #ec4899;
          text-decoration-color: #ec4899;
}

elsa-studio-root .elsa-decoration-pink-600 {
  -webkit-text-decoration-color: #db2777;
          text-decoration-color: #db2777;
}

elsa-studio-root .elsa-decoration-pink-700 {
  -webkit-text-decoration-color: #be185d;
          text-decoration-color: #be185d;
}

elsa-studio-root .elsa-decoration-pink-800 {
  -webkit-text-decoration-color: #9d174d;
          text-decoration-color: #9d174d;
}

elsa-studio-root .elsa-decoration-pink-900 {
  -webkit-text-decoration-color: #831843;
          text-decoration-color: #831843;
}

elsa-studio-root .elsa-decoration-rose-50 {
  -webkit-text-decoration-color: #fff1f2;
          text-decoration-color: #fff1f2;
}

elsa-studio-root .elsa-decoration-rose-100 {
  -webkit-text-decoration-color: #ffe4e6;
          text-decoration-color: #ffe4e6;
}

elsa-studio-root .elsa-decoration-rose-200 {
  -webkit-text-decoration-color: #fecdd3;
          text-decoration-color: #fecdd3;
}

elsa-studio-root .elsa-decoration-rose-300 {
  -webkit-text-decoration-color: #fda4af;
          text-decoration-color: #fda4af;
}

elsa-studio-root .elsa-decoration-rose-400 {
  -webkit-text-decoration-color: #fb7185;
          text-decoration-color: #fb7185;
}

elsa-studio-root .elsa-decoration-rose-500 {
  -webkit-text-decoration-color: #f43f5e;
          text-decoration-color: #f43f5e;
}

elsa-studio-root .elsa-decoration-rose-600 {
  -webkit-text-decoration-color: #e11d48;
          text-decoration-color: #e11d48;
}

elsa-studio-root .elsa-decoration-rose-700 {
  -webkit-text-decoration-color: #be123c;
          text-decoration-color: #be123c;
}

elsa-studio-root .elsa-decoration-rose-800 {
  -webkit-text-decoration-color: #9f1239;
          text-decoration-color: #9f1239;
}

elsa-studio-root .elsa-decoration-rose-900 {
  -webkit-text-decoration-color: #881337;
          text-decoration-color: #881337;
}

elsa-studio-root .elsa-placeholder-gray-500::-moz-placeholder {
  --tw-placeholder-opacity: 1;
  color: rgb(107 114 128 / var(--tw-placeholder-opacity));
}

elsa-studio-root .elsa-placeholder-gray-500:-ms-input-placeholder {
  --tw-placeholder-opacity: 1;
  color: rgb(107 114 128 / var(--tw-placeholder-opacity));
}

elsa-studio-root .elsa-placeholder-gray-500::placeholder {
  --tw-placeholder-opacity: 1;
  color: rgb(107 114 128 / var(--tw-placeholder-opacity));
}

elsa-studio-root .elsa-placeholder-gray-50::-moz-placeholder {
  --tw-placeholder-opacity: 1;
  color: rgb(249 250 251 / var(--tw-placeholder-opacity));
}

elsa-studio-root .elsa-placeholder-gray-50:-ms-input-placeholder {
  --tw-placeholder-opacity: 1;
  color: rgb(249 250 251 / var(--tw-placeholder-opacity));
}

elsa-studio-root .elsa-placeholder-gray-50::placeholder {
  --tw-placeholder-opacity: 1;
  color: rgb(249 250 251 / var(--tw-placeholder-opacity));
}

elsa-studio-root .elsa-placeholder-gray-100::-moz-placeholder {
  --tw-placeholder-opacity: 1;
  color: rgb(243 244 246 / var(--tw-placeholder-opacity));
}

elsa-studio-root .elsa-placeholder-gray-100:-ms-input-placeholder {
  --tw-placeholder-opacity: 1;
  color: rgb(243 244 246 / var(--tw-placeholder-opacity));
}

elsa-studio-root .elsa-placeholder-gray-100::placeholder {
  --tw-placeholder-opacity: 1;
  color: rgb(243 244 246 / var(--tw-placeholder-opacity));
}

elsa-studio-root .elsa-placeholder-gray-200::-moz-placeholder {
  --tw-placeholder-opacity: 1;
  color: rgb(229 231 235 / var(--tw-placeholder-opacity));
}

elsa-studio-root .elsa-placeholder-gray-200:-ms-input-placeholder {
  --tw-placeholder-opacity: 1;
  color: rgb(229 231 235 / var(--tw-placeholder-opacity));
}

elsa-studio-root .elsa-placeholder-gray-200::placeholder {
  --tw-placeholder-opacity: 1;
  color: rgb(229 231 235 / var(--tw-placeholder-opacity));
}

elsa-studio-root .elsa-placeholder-gray-300::-moz-placeholder {
  --tw-placeholder-opacity: 1;
  color: rgb(209 213 219 / var(--tw-placeholder-opacity));
}

elsa-studio-root .elsa-placeholder-gray-300:-ms-input-placeholder {
  --tw-placeholder-opacity: 1;
  color: rgb(209 213 219 / var(--tw-placeholder-opacity));
}

elsa-studio-root .elsa-placeholder-gray-300::placeholder {
  --tw-placeholder-opacity: 1;
  color: rgb(209 213 219 / var(--tw-placeholder-opacity));
}

elsa-studio-root .elsa-placeholder-gray-400::-moz-placeholder {
  --tw-placeholder-opacity: 1;
  color: rgb(156 163 175 / var(--tw-placeholder-opacity));
}

elsa-studio-root .elsa-placeholder-gray-400:-ms-input-placeholder {
  --tw-placeholder-opacity: 1;
  color: rgb(156 163 175 / var(--tw-placeholder-opacity));
}

elsa-studio-root .elsa-placeholder-gray-400::placeholder {
  --tw-placeholder-opacity: 1;
  color: rgb(156 163 175 / var(--tw-placeholder-opacity));
}

elsa-studio-root .elsa-placeholder-gray-600::-moz-placeholder {
  --tw-placeholder-opacity: 1;
  color: rgb(75 85 99 / var(--tw-placeholder-opacity));
}

elsa-studio-root .elsa-placeholder-gray-600:-ms-input-placeholder {
  --tw-placeholder-opacity: 1;
  color: rgb(75 85 99 / var(--tw-placeholder-opacity));
}

elsa-studio-root .elsa-placeholder-gray-600::placeholder {
  --tw-placeholder-opacity: 1;
  color: rgb(75 85 99 / var(--tw-placeholder-opacity));
}

elsa-studio-root .elsa-placeholder-gray-700::-moz-placeholder {
  --tw-placeholder-opacity: 1;
  color: rgb(55 65 81 / var(--tw-placeholder-opacity));
}

elsa-studio-root .elsa-placeholder-gray-700:-ms-input-placeholder {
  --tw-placeholder-opacity: 1;
  color: rgb(55 65 81 / var(--tw-placeholder-opacity));
}

elsa-studio-root .elsa-placeholder-gray-700::placeholder {
  --tw-placeholder-opacity: 1;
  color: rgb(55 65 81 / var(--tw-placeholder-opacity));
}

elsa-studio-root .elsa-placeholder-gray-800::-moz-placeholder {
  --tw-placeholder-opacity: 1;
  color: rgb(31 41 55 / var(--tw-placeholder-opacity));
}

elsa-studio-root .elsa-placeholder-gray-800:-ms-input-placeholder {
  --tw-placeholder-opacity: 1;
  color: rgb(31 41 55 / var(--tw-placeholder-opacity));
}

elsa-studio-root .elsa-placeholder-gray-800::placeholder {
  --tw-placeholder-opacity: 1;
  color: rgb(31 41 55 / var(--tw-placeholder-opacity));
}

elsa-studio-root .elsa-placeholder-gray-900::-moz-placeholder {
  --tw-placeholder-opacity: 1;
  color: rgb(17 24 39 / var(--tw-placeholder-opacity));
}

elsa-studio-root .elsa-placeholder-gray-900:-ms-input-placeholder {
  --tw-placeholder-opacity: 1;
  color: rgb(17 24 39 / var(--tw-placeholder-opacity));
}

elsa-studio-root .elsa-placeholder-gray-900::placeholder {
  --tw-placeholder-opacity: 1;
  color: rgb(17 24 39 / var(--tw-placeholder-opacity));
}

elsa-studio-root .elsa-placeholder-red-50::-moz-placeholder {
  --tw-placeholder-opacity: 1;
  color: rgb(254 242 242 / var(--tw-placeholder-opacity));
}

elsa-studio-root .elsa-placeholder-red-50:-ms-input-placeholder {
  --tw-placeholder-opacity: 1;
  color: rgb(254 242 242 / var(--tw-placeholder-opacity));
}

elsa-studio-root .elsa-placeholder-red-50::placeholder {
  --tw-placeholder-opacity: 1;
  color: rgb(254 242 242 / var(--tw-placeholder-opacity));
}

elsa-studio-root .elsa-placeholder-red-100::-moz-placeholder {
  --tw-placeholder-opacity: 1;
  color: rgb(254 226 226 / var(--tw-placeholder-opacity));
}

elsa-studio-root .elsa-placeholder-red-100:-ms-input-placeholder {
  --tw-placeholder-opacity: 1;
  color: rgb(254 226 226 / var(--tw-placeholder-opacity));
}

elsa-studio-root .elsa-placeholder-red-100::placeholder {
  --tw-placeholder-opacity: 1;
  color: rgb(254 226 226 / var(--tw-placeholder-opacity));
}

elsa-studio-root .elsa-placeholder-red-200::-moz-placeholder {
  --tw-placeholder-opacity: 1;
  color: rgb(254 202 202 / var(--tw-placeholder-opacity));
}

elsa-studio-root .elsa-placeholder-red-200:-ms-input-placeholder {
  --tw-placeholder-opacity: 1;
  color: rgb(254 202 202 / var(--tw-placeholder-opacity));
}

elsa-studio-root .elsa-placeholder-red-200::placeholder {
  --tw-placeholder-opacity: 1;
  color: rgb(254 202 202 / var(--tw-placeholder-opacity));
}

elsa-studio-root .elsa-placeholder-red-300::-moz-placeholder {
  --tw-placeholder-opacity: 1;
  color: rgb(252 165 165 / var(--tw-placeholder-opacity));
}

elsa-studio-root .elsa-placeholder-red-300:-ms-input-placeholder {
  --tw-placeholder-opacity: 1;
  color: rgb(252 165 165 / var(--tw-placeholder-opacity));
}

elsa-studio-root .elsa-placeholder-red-300::placeholder {
  --tw-placeholder-opacity: 1;
  color: rgb(252 165 165 / var(--tw-placeholder-opacity));
}

elsa-studio-root .elsa-placeholder-red-400::-moz-placeholder {
  --tw-placeholder-opacity: 1;
  color: rgb(248 113 113 / var(--tw-placeholder-opacity));
}

elsa-studio-root .elsa-placeholder-red-400:-ms-input-placeholder {
  --tw-placeholder-opacity: 1;
  color: rgb(248 113 113 / var(--tw-placeholder-opacity));
}

elsa-studio-root .elsa-placeholder-red-400::placeholder {
  --tw-placeholder-opacity: 1;
  color: rgb(248 113 113 / var(--tw-placeholder-opacity));
}

elsa-studio-root .elsa-placeholder-red-500::-moz-placeholder {
  --tw-placeholder-opacity: 1;
  color: rgb(239 68 68 / var(--tw-placeholder-opacity));
}

elsa-studio-root .elsa-placeholder-red-500:-ms-input-placeholder {
  --tw-placeholder-opacity: 1;
  color: rgb(239 68 68 / var(--tw-placeholder-opacity));
}

elsa-studio-root .elsa-placeholder-red-500::placeholder {
  --tw-placeholder-opacity: 1;
  color: rgb(239 68 68 / var(--tw-placeholder-opacity));
}

elsa-studio-root .elsa-placeholder-red-600::-moz-placeholder {
  --tw-placeholder-opacity: 1;
  color: rgb(220 38 38 / var(--tw-placeholder-opacity));
}

elsa-studio-root .elsa-placeholder-red-600:-ms-input-placeholder {
  --tw-placeholder-opacity: 1;
  color: rgb(220 38 38 / var(--tw-placeholder-opacity));
}

elsa-studio-root .elsa-placeholder-red-600::placeholder {
  --tw-placeholder-opacity: 1;
  color: rgb(220 38 38 / var(--tw-placeholder-opacity));
}

elsa-studio-root .elsa-placeholder-red-700::-moz-placeholder {
  --tw-placeholder-opacity: 1;
  color: rgb(185 28 28 / var(--tw-placeholder-opacity));
}

elsa-studio-root .elsa-placeholder-red-700:-ms-input-placeholder {
  --tw-placeholder-opacity: 1;
  color: rgb(185 28 28 / var(--tw-placeholder-opacity));
}

elsa-studio-root .elsa-placeholder-red-700::placeholder {
  --tw-placeholder-opacity: 1;
  color: rgb(185 28 28 / var(--tw-placeholder-opacity));
}

elsa-studio-root .elsa-placeholder-red-800::-moz-placeholder {
  --tw-placeholder-opacity: 1;
  color: rgb(153 27 27 / var(--tw-placeholder-opacity));
}

elsa-studio-root .elsa-placeholder-red-800:-ms-input-placeholder {
  --tw-placeholder-opacity: 1;
  color: rgb(153 27 27 / var(--tw-placeholder-opacity));
}

elsa-studio-root .elsa-placeholder-red-800::placeholder {
  --tw-placeholder-opacity: 1;
  color: rgb(153 27 27 / var(--tw-placeholder-opacity));
}

elsa-studio-root .elsa-placeholder-red-900::-moz-placeholder {
  --tw-placeholder-opacity: 1;
  color: rgb(127 29 29 / var(--tw-placeholder-opacity));
}

elsa-studio-root .elsa-placeholder-red-900:-ms-input-placeholder {
  --tw-placeholder-opacity: 1;
  color: rgb(127 29 29 / var(--tw-placeholder-opacity));
}

elsa-studio-root .elsa-placeholder-red-900::placeholder {
  --tw-placeholder-opacity: 1;
  color: rgb(127 29 29 / var(--tw-placeholder-opacity));
}

elsa-studio-root .elsa-placeholder-yellow-50::-moz-placeholder {
  --tw-placeholder-opacity: 1;
  color: rgb(254 252 232 / var(--tw-placeholder-opacity));
}

elsa-studio-root .elsa-placeholder-yellow-50:-ms-input-placeholder {
  --tw-placeholder-opacity: 1;
  color: rgb(254 252 232 / var(--tw-placeholder-opacity));
}

elsa-studio-root .elsa-placeholder-yellow-50::placeholder {
  --tw-placeholder-opacity: 1;
  color: rgb(254 252 232 / var(--tw-placeholder-opacity));
}

elsa-studio-root .elsa-placeholder-yellow-100::-moz-placeholder {
  --tw-placeholder-opacity: 1;
  color: rgb(254 249 195 / var(--tw-placeholder-opacity));
}

elsa-studio-root .elsa-placeholder-yellow-100:-ms-input-placeholder {
  --tw-placeholder-opacity: 1;
  color: rgb(254 249 195 / var(--tw-placeholder-opacity));
}

elsa-studio-root .elsa-placeholder-yellow-100::placeholder {
  --tw-placeholder-opacity: 1;
  color: rgb(254 249 195 / var(--tw-placeholder-opacity));
}

elsa-studio-root .elsa-placeholder-yellow-200::-moz-placeholder {
  --tw-placeholder-opacity: 1;
  color: rgb(254 240 138 / var(--tw-placeholder-opacity));
}

elsa-studio-root .elsa-placeholder-yellow-200:-ms-input-placeholder {
  --tw-placeholder-opacity: 1;
  color: rgb(254 240 138 / var(--tw-placeholder-opacity));
}

elsa-studio-root .elsa-placeholder-yellow-200::placeholder {
  --tw-placeholder-opacity: 1;
  color: rgb(254 240 138 / var(--tw-placeholder-opacity));
}

elsa-studio-root .elsa-placeholder-yellow-300::-moz-placeholder {
  --tw-placeholder-opacity: 1;
  color: rgb(253 224 71 / var(--tw-placeholder-opacity));
}

elsa-studio-root .elsa-placeholder-yellow-300:-ms-input-placeholder {
  --tw-placeholder-opacity: 1;
  color: rgb(253 224 71 / var(--tw-placeholder-opacity));
}

elsa-studio-root .elsa-placeholder-yellow-300::placeholder {
  --tw-placeholder-opacity: 1;
  color: rgb(253 224 71 / var(--tw-placeholder-opacity));
}

elsa-studio-root .elsa-placeholder-yellow-400::-moz-placeholder {
  --tw-placeholder-opacity: 1;
  color: rgb(250 204 21 / var(--tw-placeholder-opacity));
}

elsa-studio-root .elsa-placeholder-yellow-400:-ms-input-placeholder {
  --tw-placeholder-opacity: 1;
  color: rgb(250 204 21 / var(--tw-placeholder-opacity));
}

elsa-studio-root .elsa-placeholder-yellow-400::placeholder {
  --tw-placeholder-opacity: 1;
  color: rgb(250 204 21 / var(--tw-placeholder-opacity));
}

elsa-studio-root .elsa-placeholder-yellow-500::-moz-placeholder {
  --tw-placeholder-opacity: 1;
  color: rgb(234 179 8 / var(--tw-placeholder-opacity));
}

elsa-studio-root .elsa-placeholder-yellow-500:-ms-input-placeholder {
  --tw-placeholder-opacity: 1;
  color: rgb(234 179 8 / var(--tw-placeholder-opacity));
}

elsa-studio-root .elsa-placeholder-yellow-500::placeholder {
  --tw-placeholder-opacity: 1;
  color: rgb(234 179 8 / var(--tw-placeholder-opacity));
}

elsa-studio-root .elsa-placeholder-yellow-600::-moz-placeholder {
  --tw-placeholder-opacity: 1;
  color: rgb(202 138 4 / var(--tw-placeholder-opacity));
}

elsa-studio-root .elsa-placeholder-yellow-600:-ms-input-placeholder {
  --tw-placeholder-opacity: 1;
  color: rgb(202 138 4 / var(--tw-placeholder-opacity));
}

elsa-studio-root .elsa-placeholder-yellow-600::placeholder {
  --tw-placeholder-opacity: 1;
  color: rgb(202 138 4 / var(--tw-placeholder-opacity));
}

elsa-studio-root .elsa-placeholder-yellow-700::-moz-placeholder {
  --tw-placeholder-opacity: 1;
  color: rgb(161 98 7 / var(--tw-placeholder-opacity));
}

elsa-studio-root .elsa-placeholder-yellow-700:-ms-input-placeholder {
  --tw-placeholder-opacity: 1;
  color: rgb(161 98 7 / var(--tw-placeholder-opacity));
}

elsa-studio-root .elsa-placeholder-yellow-700::placeholder {
  --tw-placeholder-opacity: 1;
  color: rgb(161 98 7 / var(--tw-placeholder-opacity));
}

elsa-studio-root .elsa-placeholder-yellow-800::-moz-placeholder {
  --tw-placeholder-opacity: 1;
  color: rgb(133 77 14 / var(--tw-placeholder-opacity));
}

elsa-studio-root .elsa-placeholder-yellow-800:-ms-input-placeholder {
  --tw-placeholder-opacity: 1;
  color: rgb(133 77 14 / var(--tw-placeholder-opacity));
}

elsa-studio-root .elsa-placeholder-yellow-800::placeholder {
  --tw-placeholder-opacity: 1;
  color: rgb(133 77 14 / var(--tw-placeholder-opacity));
}

elsa-studio-root .elsa-placeholder-yellow-900::-moz-placeholder {
  --tw-placeholder-opacity: 1;
  color: rgb(113 63 18 / var(--tw-placeholder-opacity));
}

elsa-studio-root .elsa-placeholder-yellow-900:-ms-input-placeholder {
  --tw-placeholder-opacity: 1;
  color: rgb(113 63 18 / var(--tw-placeholder-opacity));
}

elsa-studio-root .elsa-placeholder-yellow-900::placeholder {
  --tw-placeholder-opacity: 1;
  color: rgb(113 63 18 / var(--tw-placeholder-opacity));
}

elsa-studio-root .elsa-placeholder-green-50::-moz-placeholder {
  --tw-placeholder-opacity: 1;
  color: rgb(240 253 244 / var(--tw-placeholder-opacity));
}

elsa-studio-root .elsa-placeholder-green-50:-ms-input-placeholder {
  --tw-placeholder-opacity: 1;
  color: rgb(240 253 244 / var(--tw-placeholder-opacity));
}

elsa-studio-root .elsa-placeholder-green-50::placeholder {
  --tw-placeholder-opacity: 1;
  color: rgb(240 253 244 / var(--tw-placeholder-opacity));
}

elsa-studio-root .elsa-placeholder-green-100::-moz-placeholder {
  --tw-placeholder-opacity: 1;
  color: rgb(220 252 231 / var(--tw-placeholder-opacity));
}

elsa-studio-root .elsa-placeholder-green-100:-ms-input-placeholder {
  --tw-placeholder-opacity: 1;
  color: rgb(220 252 231 / var(--tw-placeholder-opacity));
}

elsa-studio-root .elsa-placeholder-green-100::placeholder {
  --tw-placeholder-opacity: 1;
  color: rgb(220 252 231 / var(--tw-placeholder-opacity));
}

elsa-studio-root .elsa-placeholder-green-200::-moz-placeholder {
  --tw-placeholder-opacity: 1;
  color: rgb(187 247 208 / var(--tw-placeholder-opacity));
}

elsa-studio-root .elsa-placeholder-green-200:-ms-input-placeholder {
  --tw-placeholder-opacity: 1;
  color: rgb(187 247 208 / var(--tw-placeholder-opacity));
}

elsa-studio-root .elsa-placeholder-green-200::placeholder {
  --tw-placeholder-opacity: 1;
  color: rgb(187 247 208 / var(--tw-placeholder-opacity));
}

elsa-studio-root .elsa-placeholder-green-300::-moz-placeholder {
  --tw-placeholder-opacity: 1;
  color: rgb(134 239 172 / var(--tw-placeholder-opacity));
}

elsa-studio-root .elsa-placeholder-green-300:-ms-input-placeholder {
  --tw-placeholder-opacity: 1;
  color: rgb(134 239 172 / var(--tw-placeholder-opacity));
}

elsa-studio-root .elsa-placeholder-green-300::placeholder {
  --tw-placeholder-opacity: 1;
  color: rgb(134 239 172 / var(--tw-placeholder-opacity));
}

elsa-studio-root .elsa-placeholder-green-400::-moz-placeholder {
  --tw-placeholder-opacity: 1;
  color: rgb(74 222 128 / var(--tw-placeholder-opacity));
}

elsa-studio-root .elsa-placeholder-green-400:-ms-input-placeholder {
  --tw-placeholder-opacity: 1;
  color: rgb(74 222 128 / var(--tw-placeholder-opacity));
}

elsa-studio-root .elsa-placeholder-green-400::placeholder {
  --tw-placeholder-opacity: 1;
  color: rgb(74 222 128 / var(--tw-placeholder-opacity));
}

elsa-studio-root .elsa-placeholder-green-500::-moz-placeholder {
  --tw-placeholder-opacity: 1;
  color: rgb(34 197 94 / var(--tw-placeholder-opacity));
}

elsa-studio-root .elsa-placeholder-green-500:-ms-input-placeholder {
  --tw-placeholder-opacity: 1;
  color: rgb(34 197 94 / var(--tw-placeholder-opacity));
}

elsa-studio-root .elsa-placeholder-green-500::placeholder {
  --tw-placeholder-opacity: 1;
  color: rgb(34 197 94 / var(--tw-placeholder-opacity));
}

elsa-studio-root .elsa-placeholder-green-600::-moz-placeholder {
  --tw-placeholder-opacity: 1;
  color: rgb(22 163 74 / var(--tw-placeholder-opacity));
}

elsa-studio-root .elsa-placeholder-green-600:-ms-input-placeholder {
  --tw-placeholder-opacity: 1;
  color: rgb(22 163 74 / var(--tw-placeholder-opacity));
}

elsa-studio-root .elsa-placeholder-green-600::placeholder {
  --tw-placeholder-opacity: 1;
  color: rgb(22 163 74 / var(--tw-placeholder-opacity));
}

elsa-studio-root .elsa-placeholder-green-700::-moz-placeholder {
  --tw-placeholder-opacity: 1;
  color: rgb(21 128 61 / var(--tw-placeholder-opacity));
}

elsa-studio-root .elsa-placeholder-green-700:-ms-input-placeholder {
  --tw-placeholder-opacity: 1;
  color: rgb(21 128 61 / var(--tw-placeholder-opacity));
}

elsa-studio-root .elsa-placeholder-green-700::placeholder {
  --tw-placeholder-opacity: 1;
  color: rgb(21 128 61 / var(--tw-placeholder-opacity));
}

elsa-studio-root .elsa-placeholder-green-800::-moz-placeholder {
  --tw-placeholder-opacity: 1;
  color: rgb(22 101 52 / var(--tw-placeholder-opacity));
}

elsa-studio-root .elsa-placeholder-green-800:-ms-input-placeholder {
  --tw-placeholder-opacity: 1;
  color: rgb(22 101 52 / var(--tw-placeholder-opacity));
}

elsa-studio-root .elsa-placeholder-green-800::placeholder {
  --tw-placeholder-opacity: 1;
  color: rgb(22 101 52 / var(--tw-placeholder-opacity));
}

elsa-studio-root .elsa-placeholder-green-900::-moz-placeholder {
  --tw-placeholder-opacity: 1;
  color: rgb(20 83 45 / var(--tw-placeholder-opacity));
}

elsa-studio-root .elsa-placeholder-green-900:-ms-input-placeholder {
  --tw-placeholder-opacity: 1;
  color: rgb(20 83 45 / var(--tw-placeholder-opacity));
}

elsa-studio-root .elsa-placeholder-green-900::placeholder {
  --tw-placeholder-opacity: 1;
  color: rgb(20 83 45 / var(--tw-placeholder-opacity));
}

elsa-studio-root .elsa-placeholder-blue-50::-moz-placeholder {
  --tw-placeholder-opacity: 1;
  color: rgb(239 246 255 / var(--tw-placeholder-opacity));
}

elsa-studio-root .elsa-placeholder-blue-50:-ms-input-placeholder {
  --tw-placeholder-opacity: 1;
  color: rgb(239 246 255 / var(--tw-placeholder-opacity));
}

elsa-studio-root .elsa-placeholder-blue-50::placeholder {
  --tw-placeholder-opacity: 1;
  color: rgb(239 246 255 / var(--tw-placeholder-opacity));
}

elsa-studio-root .elsa-placeholder-blue-100::-moz-placeholder {
  --tw-placeholder-opacity: 1;
  color: rgb(219 234 254 / var(--tw-placeholder-opacity));
}

elsa-studio-root .elsa-placeholder-blue-100:-ms-input-placeholder {
  --tw-placeholder-opacity: 1;
  color: rgb(219 234 254 / var(--tw-placeholder-opacity));
}

elsa-studio-root .elsa-placeholder-blue-100::placeholder {
  --tw-placeholder-opacity: 1;
  color: rgb(219 234 254 / var(--tw-placeholder-opacity));
}

elsa-studio-root .elsa-placeholder-blue-200::-moz-placeholder {
  --tw-placeholder-opacity: 1;
  color: rgb(191 219 254 / var(--tw-placeholder-opacity));
}

elsa-studio-root .elsa-placeholder-blue-200:-ms-input-placeholder {
  --tw-placeholder-opacity: 1;
  color: rgb(191 219 254 / var(--tw-placeholder-opacity));
}

elsa-studio-root .elsa-placeholder-blue-200::placeholder {
  --tw-placeholder-opacity: 1;
  color: rgb(191 219 254 / var(--tw-placeholder-opacity));
}

elsa-studio-root .elsa-placeholder-blue-300::-moz-placeholder {
  --tw-placeholder-opacity: 1;
  color: rgb(147 197 253 / var(--tw-placeholder-opacity));
}

elsa-studio-root .elsa-placeholder-blue-300:-ms-input-placeholder {
  --tw-placeholder-opacity: 1;
  color: rgb(147 197 253 / var(--tw-placeholder-opacity));
}

elsa-studio-root .elsa-placeholder-blue-300::placeholder {
  --tw-placeholder-opacity: 1;
  color: rgb(147 197 253 / var(--tw-placeholder-opacity));
}

elsa-studio-root .elsa-placeholder-blue-400::-moz-placeholder {
  --tw-placeholder-opacity: 1;
  color: rgb(96 165 250 / var(--tw-placeholder-opacity));
}

elsa-studio-root .elsa-placeholder-blue-400:-ms-input-placeholder {
  --tw-placeholder-opacity: 1;
  color: rgb(96 165 250 / var(--tw-placeholder-opacity));
}

elsa-studio-root .elsa-placeholder-blue-400::placeholder {
  --tw-placeholder-opacity: 1;
  color: rgb(96 165 250 / var(--tw-placeholder-opacity));
}

elsa-studio-root .elsa-placeholder-blue-500::-moz-placeholder {
  --tw-placeholder-opacity: 1;
  color: rgb(59 130 246 / var(--tw-placeholder-opacity));
}

elsa-studio-root .elsa-placeholder-blue-500:-ms-input-placeholder {
  --tw-placeholder-opacity: 1;
  color: rgb(59 130 246 / var(--tw-placeholder-opacity));
}

elsa-studio-root .elsa-placeholder-blue-500::placeholder {
  --tw-placeholder-opacity: 1;
  color: rgb(59 130 246 / var(--tw-placeholder-opacity));
}

elsa-studio-root .elsa-placeholder-blue-600::-moz-placeholder {
  --tw-placeholder-opacity: 1;
  color: rgb(37 99 235 / var(--tw-placeholder-opacity));
}

elsa-studio-root .elsa-placeholder-blue-600:-ms-input-placeholder {
  --tw-placeholder-opacity: 1;
  color: rgb(37 99 235 / var(--tw-placeholder-opacity));
}

elsa-studio-root .elsa-placeholder-blue-600::placeholder {
  --tw-placeholder-opacity: 1;
  color: rgb(37 99 235 / var(--tw-placeholder-opacity));
}

elsa-studio-root .elsa-placeholder-blue-700::-moz-placeholder {
  --tw-placeholder-opacity: 1;
  color: rgb(29 78 216 / var(--tw-placeholder-opacity));
}

elsa-studio-root .elsa-placeholder-blue-700:-ms-input-placeholder {
  --tw-placeholder-opacity: 1;
  color: rgb(29 78 216 / var(--tw-placeholder-opacity));
}

elsa-studio-root .elsa-placeholder-blue-700::placeholder {
  --tw-placeholder-opacity: 1;
  color: rgb(29 78 216 / var(--tw-placeholder-opacity));
}

elsa-studio-root .elsa-placeholder-blue-800::-moz-placeholder {
  --tw-placeholder-opacity: 1;
  color: rgb(30 64 175 / var(--tw-placeholder-opacity));
}

elsa-studio-root .elsa-placeholder-blue-800:-ms-input-placeholder {
  --tw-placeholder-opacity: 1;
  color: rgb(30 64 175 / var(--tw-placeholder-opacity));
}

elsa-studio-root .elsa-placeholder-blue-800::placeholder {
  --tw-placeholder-opacity: 1;
  color: rgb(30 64 175 / var(--tw-placeholder-opacity));
}

elsa-studio-root .elsa-placeholder-blue-900::-moz-placeholder {
  --tw-placeholder-opacity: 1;
  color: rgb(30 58 138 / var(--tw-placeholder-opacity));
}

elsa-studio-root .elsa-placeholder-blue-900:-ms-input-placeholder {
  --tw-placeholder-opacity: 1;
  color: rgb(30 58 138 / var(--tw-placeholder-opacity));
}

elsa-studio-root .elsa-placeholder-blue-900::placeholder {
  --tw-placeholder-opacity: 1;
  color: rgb(30 58 138 / var(--tw-placeholder-opacity));
}

elsa-studio-root .elsa-placeholder-pink-50::-moz-placeholder {
  --tw-placeholder-opacity: 1;
  color: rgb(253 242 248 / var(--tw-placeholder-opacity));
}

elsa-studio-root .elsa-placeholder-pink-50:-ms-input-placeholder {
  --tw-placeholder-opacity: 1;
  color: rgb(253 242 248 / var(--tw-placeholder-opacity));
}

elsa-studio-root .elsa-placeholder-pink-50::placeholder {
  --tw-placeholder-opacity: 1;
  color: rgb(253 242 248 / var(--tw-placeholder-opacity));
}

elsa-studio-root .elsa-placeholder-pink-100::-moz-placeholder {
  --tw-placeholder-opacity: 1;
  color: rgb(252 231 243 / var(--tw-placeholder-opacity));
}

elsa-studio-root .elsa-placeholder-pink-100:-ms-input-placeholder {
  --tw-placeholder-opacity: 1;
  color: rgb(252 231 243 / var(--tw-placeholder-opacity));
}

elsa-studio-root .elsa-placeholder-pink-100::placeholder {
  --tw-placeholder-opacity: 1;
  color: rgb(252 231 243 / var(--tw-placeholder-opacity));
}

elsa-studio-root .elsa-placeholder-pink-200::-moz-placeholder {
  --tw-placeholder-opacity: 1;
  color: rgb(251 207 232 / var(--tw-placeholder-opacity));
}

elsa-studio-root .elsa-placeholder-pink-200:-ms-input-placeholder {
  --tw-placeholder-opacity: 1;
  color: rgb(251 207 232 / var(--tw-placeholder-opacity));
}

elsa-studio-root .elsa-placeholder-pink-200::placeholder {
  --tw-placeholder-opacity: 1;
  color: rgb(251 207 232 / var(--tw-placeholder-opacity));
}

elsa-studio-root .elsa-placeholder-pink-300::-moz-placeholder {
  --tw-placeholder-opacity: 1;
  color: rgb(249 168 212 / var(--tw-placeholder-opacity));
}

elsa-studio-root .elsa-placeholder-pink-300:-ms-input-placeholder {
  --tw-placeholder-opacity: 1;
  color: rgb(249 168 212 / var(--tw-placeholder-opacity));
}

elsa-studio-root .elsa-placeholder-pink-300::placeholder {
  --tw-placeholder-opacity: 1;
  color: rgb(249 168 212 / var(--tw-placeholder-opacity));
}

elsa-studio-root .elsa-placeholder-pink-400::-moz-placeholder {
  --tw-placeholder-opacity: 1;
  color: rgb(244 114 182 / var(--tw-placeholder-opacity));
}

elsa-studio-root .elsa-placeholder-pink-400:-ms-input-placeholder {
  --tw-placeholder-opacity: 1;
  color: rgb(244 114 182 / var(--tw-placeholder-opacity));
}

elsa-studio-root .elsa-placeholder-pink-400::placeholder {
  --tw-placeholder-opacity: 1;
  color: rgb(244 114 182 / var(--tw-placeholder-opacity));
}

elsa-studio-root .elsa-placeholder-pink-500::-moz-placeholder {
  --tw-placeholder-opacity: 1;
  color: rgb(236 72 153 / var(--tw-placeholder-opacity));
}

elsa-studio-root .elsa-placeholder-pink-500:-ms-input-placeholder {
  --tw-placeholder-opacity: 1;
  color: rgb(236 72 153 / var(--tw-placeholder-opacity));
}

elsa-studio-root .elsa-placeholder-pink-500::placeholder {
  --tw-placeholder-opacity: 1;
  color: rgb(236 72 153 / var(--tw-placeholder-opacity));
}

elsa-studio-root .elsa-placeholder-pink-600::-moz-placeholder {
  --tw-placeholder-opacity: 1;
  color: rgb(219 39 119 / var(--tw-placeholder-opacity));
}

elsa-studio-root .elsa-placeholder-pink-600:-ms-input-placeholder {
  --tw-placeholder-opacity: 1;
  color: rgb(219 39 119 / var(--tw-placeholder-opacity));
}

elsa-studio-root .elsa-placeholder-pink-600::placeholder {
  --tw-placeholder-opacity: 1;
  color: rgb(219 39 119 / var(--tw-placeholder-opacity));
}

elsa-studio-root .elsa-placeholder-pink-700::-moz-placeholder {
  --tw-placeholder-opacity: 1;
  color: rgb(190 24 93 / var(--tw-placeholder-opacity));
}

elsa-studio-root .elsa-placeholder-pink-700:-ms-input-placeholder {
  --tw-placeholder-opacity: 1;
  color: rgb(190 24 93 / var(--tw-placeholder-opacity));
}

elsa-studio-root .elsa-placeholder-pink-700::placeholder {
  --tw-placeholder-opacity: 1;
  color: rgb(190 24 93 / var(--tw-placeholder-opacity));
}

elsa-studio-root .elsa-placeholder-pink-800::-moz-placeholder {
  --tw-placeholder-opacity: 1;
  color: rgb(157 23 77 / var(--tw-placeholder-opacity));
}

elsa-studio-root .elsa-placeholder-pink-800:-ms-input-placeholder {
  --tw-placeholder-opacity: 1;
  color: rgb(157 23 77 / var(--tw-placeholder-opacity));
}

elsa-studio-root .elsa-placeholder-pink-800::placeholder {
  --tw-placeholder-opacity: 1;
  color: rgb(157 23 77 / var(--tw-placeholder-opacity));
}

elsa-studio-root .elsa-placeholder-pink-900::-moz-placeholder {
  --tw-placeholder-opacity: 1;
  color: rgb(131 24 67 / var(--tw-placeholder-opacity));
}

elsa-studio-root .elsa-placeholder-pink-900:-ms-input-placeholder {
  --tw-placeholder-opacity: 1;
  color: rgb(131 24 67 / var(--tw-placeholder-opacity));
}

elsa-studio-root .elsa-placeholder-pink-900::placeholder {
  --tw-placeholder-opacity: 1;
  color: rgb(131 24 67 / var(--tw-placeholder-opacity));
}

elsa-studio-root .elsa-placeholder-rose-50::-moz-placeholder {
  --tw-placeholder-opacity: 1;
  color: rgb(255 241 242 / var(--tw-placeholder-opacity));
}

elsa-studio-root .elsa-placeholder-rose-50:-ms-input-placeholder {
  --tw-placeholder-opacity: 1;
  color: rgb(255 241 242 / var(--tw-placeholder-opacity));
}

elsa-studio-root .elsa-placeholder-rose-50::placeholder {
  --tw-placeholder-opacity: 1;
  color: rgb(255 241 242 / var(--tw-placeholder-opacity));
}

elsa-studio-root .elsa-placeholder-rose-100::-moz-placeholder {
  --tw-placeholder-opacity: 1;
  color: rgb(255 228 230 / var(--tw-placeholder-opacity));
}

elsa-studio-root .elsa-placeholder-rose-100:-ms-input-placeholder {
  --tw-placeholder-opacity: 1;
  color: rgb(255 228 230 / var(--tw-placeholder-opacity));
}

elsa-studio-root .elsa-placeholder-rose-100::placeholder {
  --tw-placeholder-opacity: 1;
  color: rgb(255 228 230 / var(--tw-placeholder-opacity));
}

elsa-studio-root .elsa-placeholder-rose-200::-moz-placeholder {
  --tw-placeholder-opacity: 1;
  color: rgb(254 205 211 / var(--tw-placeholder-opacity));
}

elsa-studio-root .elsa-placeholder-rose-200:-ms-input-placeholder {
  --tw-placeholder-opacity: 1;
  color: rgb(254 205 211 / var(--tw-placeholder-opacity));
}

elsa-studio-root .elsa-placeholder-rose-200::placeholder {
  --tw-placeholder-opacity: 1;
  color: rgb(254 205 211 / var(--tw-placeholder-opacity));
}

elsa-studio-root .elsa-placeholder-rose-300::-moz-placeholder {
  --tw-placeholder-opacity: 1;
  color: rgb(253 164 175 / var(--tw-placeholder-opacity));
}

elsa-studio-root .elsa-placeholder-rose-300:-ms-input-placeholder {
  --tw-placeholder-opacity: 1;
  color: rgb(253 164 175 / var(--tw-placeholder-opacity));
}

elsa-studio-root .elsa-placeholder-rose-300::placeholder {
  --tw-placeholder-opacity: 1;
  color: rgb(253 164 175 / var(--tw-placeholder-opacity));
}

elsa-studio-root .elsa-placeholder-rose-400::-moz-placeholder {
  --tw-placeholder-opacity: 1;
  color: rgb(251 113 133 / var(--tw-placeholder-opacity));
}

elsa-studio-root .elsa-placeholder-rose-400:-ms-input-placeholder {
  --tw-placeholder-opacity: 1;
  color: rgb(251 113 133 / var(--tw-placeholder-opacity));
}

elsa-studio-root .elsa-placeholder-rose-400::placeholder {
  --tw-placeholder-opacity: 1;
  color: rgb(251 113 133 / var(--tw-placeholder-opacity));
}

elsa-studio-root .elsa-placeholder-rose-500::-moz-placeholder {
  --tw-placeholder-opacity: 1;
  color: rgb(244 63 94 / var(--tw-placeholder-opacity));
}

elsa-studio-root .elsa-placeholder-rose-500:-ms-input-placeholder {
  --tw-placeholder-opacity: 1;
  color: rgb(244 63 94 / var(--tw-placeholder-opacity));
}

elsa-studio-root .elsa-placeholder-rose-500::placeholder {
  --tw-placeholder-opacity: 1;
  color: rgb(244 63 94 / var(--tw-placeholder-opacity));
}

elsa-studio-root .elsa-placeholder-rose-600::-moz-placeholder {
  --tw-placeholder-opacity: 1;
  color: rgb(225 29 72 / var(--tw-placeholder-opacity));
}

elsa-studio-root .elsa-placeholder-rose-600:-ms-input-placeholder {
  --tw-placeholder-opacity: 1;
  color: rgb(225 29 72 / var(--tw-placeholder-opacity));
}

elsa-studio-root .elsa-placeholder-rose-600::placeholder {
  --tw-placeholder-opacity: 1;
  color: rgb(225 29 72 / var(--tw-placeholder-opacity));
}

elsa-studio-root .elsa-placeholder-rose-700::-moz-placeholder {
  --tw-placeholder-opacity: 1;
  color: rgb(190 18 60 / var(--tw-placeholder-opacity));
}

elsa-studio-root .elsa-placeholder-rose-700:-ms-input-placeholder {
  --tw-placeholder-opacity: 1;
  color: rgb(190 18 60 / var(--tw-placeholder-opacity));
}

elsa-studio-root .elsa-placeholder-rose-700::placeholder {
  --tw-placeholder-opacity: 1;
  color: rgb(190 18 60 / var(--tw-placeholder-opacity));
}

elsa-studio-root .elsa-placeholder-rose-800::-moz-placeholder {
  --tw-placeholder-opacity: 1;
  color: rgb(159 18 57 / var(--tw-placeholder-opacity));
}

elsa-studio-root .elsa-placeholder-rose-800:-ms-input-placeholder {
  --tw-placeholder-opacity: 1;
  color: rgb(159 18 57 / var(--tw-placeholder-opacity));
}

elsa-studio-root .elsa-placeholder-rose-800::placeholder {
  --tw-placeholder-opacity: 1;
  color: rgb(159 18 57 / var(--tw-placeholder-opacity));
}

elsa-studio-root .elsa-placeholder-rose-900::-moz-placeholder {
  --tw-placeholder-opacity: 1;
  color: rgb(136 19 55 / var(--tw-placeholder-opacity));
}

elsa-studio-root .elsa-placeholder-rose-900:-ms-input-placeholder {
  --tw-placeholder-opacity: 1;
  color: rgb(136 19 55 / var(--tw-placeholder-opacity));
}

elsa-studio-root .elsa-placeholder-rose-900::placeholder {
  --tw-placeholder-opacity: 1;
  color: rgb(136 19 55 / var(--tw-placeholder-opacity));
}

elsa-studio-root .elsa-caret-gray-50 {
  caret-color: #f9fafb;
}

elsa-studio-root .elsa-caret-gray-100 {
  caret-color: #f3f4f6;
}

elsa-studio-root .elsa-caret-gray-200 {
  caret-color: #e5e7eb;
}

elsa-studio-root .elsa-caret-gray-300 {
  caret-color: #d1d5db;
}

elsa-studio-root .elsa-caret-gray-400 {
  caret-color: #9ca3af;
}

elsa-studio-root .elsa-caret-gray-500 {
  caret-color: #6b7280;
}

elsa-studio-root .elsa-caret-gray-600 {
  caret-color: #4b5563;
}

elsa-studio-root .elsa-caret-gray-700 {
  caret-color: #374151;
}

elsa-studio-root .elsa-caret-gray-800 {
  caret-color: #1f2937;
}

elsa-studio-root .elsa-caret-gray-900 {
  caret-color: #111827;
}

elsa-studio-root .elsa-caret-red-50 {
  caret-color: #fef2f2;
}

elsa-studio-root .elsa-caret-red-100 {
  caret-color: #fee2e2;
}

elsa-studio-root .elsa-caret-red-200 {
  caret-color: #fecaca;
}

elsa-studio-root .elsa-caret-red-300 {
  caret-color: #fca5a5;
}

elsa-studio-root .elsa-caret-red-400 {
  caret-color: #f87171;
}

elsa-studio-root .elsa-caret-red-500 {
  caret-color: #ef4444;
}

elsa-studio-root .elsa-caret-red-600 {
  caret-color: #dc2626;
}

elsa-studio-root .elsa-caret-red-700 {
  caret-color: #b91c1c;
}

elsa-studio-root .elsa-caret-red-800 {
  caret-color: #991b1b;
}

elsa-studio-root .elsa-caret-red-900 {
  caret-color: #7f1d1d;
}

elsa-studio-root .elsa-caret-yellow-50 {
  caret-color: #fefce8;
}

elsa-studio-root .elsa-caret-yellow-100 {
  caret-color: #fef9c3;
}

elsa-studio-root .elsa-caret-yellow-200 {
  caret-color: #fef08a;
}

elsa-studio-root .elsa-caret-yellow-300 {
  caret-color: #fde047;
}

elsa-studio-root .elsa-caret-yellow-400 {
  caret-color: #facc15;
}

elsa-studio-root .elsa-caret-yellow-500 {
  caret-color: #eab308;
}

elsa-studio-root .elsa-caret-yellow-600 {
  caret-color: #ca8a04;
}

elsa-studio-root .elsa-caret-yellow-700 {
  caret-color: #a16207;
}

elsa-studio-root .elsa-caret-yellow-800 {
  caret-color: #854d0e;
}

elsa-studio-root .elsa-caret-yellow-900 {
  caret-color: #713f12;
}

elsa-studio-root .elsa-caret-green-50 {
  caret-color: #f0fdf4;
}

elsa-studio-root .elsa-caret-green-100 {
  caret-color: #dcfce7;
}

elsa-studio-root .elsa-caret-green-200 {
  caret-color: #bbf7d0;
}

elsa-studio-root .elsa-caret-green-300 {
  caret-color: #86efac;
}

elsa-studio-root .elsa-caret-green-400 {
  caret-color: #4ade80;
}

elsa-studio-root .elsa-caret-green-500 {
  caret-color: #22c55e;
}

elsa-studio-root .elsa-caret-green-600 {
  caret-color: #16a34a;
}

elsa-studio-root .elsa-caret-green-700 {
  caret-color: #15803d;
}

elsa-studio-root .elsa-caret-green-800 {
  caret-color: #166534;
}

elsa-studio-root .elsa-caret-green-900 {
  caret-color: #14532d;
}

elsa-studio-root .elsa-caret-blue-50 {
  caret-color: #eff6ff;
}

elsa-studio-root .elsa-caret-blue-100 {
  caret-color: #dbeafe;
}

elsa-studio-root .elsa-caret-blue-200 {
  caret-color: #bfdbfe;
}

elsa-studio-root .elsa-caret-blue-300 {
  caret-color: #93c5fd;
}

elsa-studio-root .elsa-caret-blue-400 {
  caret-color: #60a5fa;
}

elsa-studio-root .elsa-caret-blue-500 {
  caret-color: #3b82f6;
}

elsa-studio-root .elsa-caret-blue-600 {
  caret-color: #2563eb;
}

elsa-studio-root .elsa-caret-blue-700 {
  caret-color: #1d4ed8;
}

elsa-studio-root .elsa-caret-blue-800 {
  caret-color: #1e40af;
}

elsa-studio-root .elsa-caret-blue-900 {
  caret-color: #1e3a8a;
}

elsa-studio-root .elsa-caret-pink-50 {
  caret-color: #fdf2f8;
}

elsa-studio-root .elsa-caret-pink-100 {
  caret-color: #fce7f3;
}

elsa-studio-root .elsa-caret-pink-200 {
  caret-color: #fbcfe8;
}

elsa-studio-root .elsa-caret-pink-300 {
  caret-color: #f9a8d4;
}

elsa-studio-root .elsa-caret-pink-400 {
  caret-color: #f472b6;
}

elsa-studio-root .elsa-caret-pink-500 {
  caret-color: #ec4899;
}

elsa-studio-root .elsa-caret-pink-600 {
  caret-color: #db2777;
}

elsa-studio-root .elsa-caret-pink-700 {
  caret-color: #be185d;
}

elsa-studio-root .elsa-caret-pink-800 {
  caret-color: #9d174d;
}

elsa-studio-root .elsa-caret-pink-900 {
  caret-color: #831843;
}

elsa-studio-root .elsa-caret-rose-50 {
  caret-color: #fff1f2;
}

elsa-studio-root .elsa-caret-rose-100 {
  caret-color: #ffe4e6;
}

elsa-studio-root .elsa-caret-rose-200 {
  caret-color: #fecdd3;
}

elsa-studio-root .elsa-caret-rose-300 {
  caret-color: #fda4af;
}

elsa-studio-root .elsa-caret-rose-400 {
  caret-color: #fb7185;
}

elsa-studio-root .elsa-caret-rose-500 {
  caret-color: #f43f5e;
}

elsa-studio-root .elsa-caret-rose-600 {
  caret-color: #e11d48;
}

elsa-studio-root .elsa-caret-rose-700 {
  caret-color: #be123c;
}

elsa-studio-root .elsa-caret-rose-800 {
  caret-color: #9f1239;
}

elsa-studio-root .elsa-caret-rose-900 {
  caret-color: #881337;
}

elsa-studio-root .elsa-accent-gray-50 {
  accent-color: #f9fafb;
}

elsa-studio-root .elsa-accent-gray-100 {
  accent-color: #f3f4f6;
}

elsa-studio-root .elsa-accent-gray-200 {
  accent-color: #e5e7eb;
}

elsa-studio-root .elsa-accent-gray-300 {
  accent-color: #d1d5db;
}

elsa-studio-root .elsa-accent-gray-400 {
  accent-color: #9ca3af;
}

elsa-studio-root .elsa-accent-gray-500 {
  accent-color: #6b7280;
}

elsa-studio-root .elsa-accent-gray-600 {
  accent-color: #4b5563;
}

elsa-studio-root .elsa-accent-gray-700 {
  accent-color: #374151;
}

elsa-studio-root .elsa-accent-gray-800 {
  accent-color: #1f2937;
}

elsa-studio-root .elsa-accent-gray-900 {
  accent-color: #111827;
}

elsa-studio-root .elsa-accent-red-50 {
  accent-color: #fef2f2;
}

elsa-studio-root .elsa-accent-red-100 {
  accent-color: #fee2e2;
}

elsa-studio-root .elsa-accent-red-200 {
  accent-color: #fecaca;
}

elsa-studio-root .elsa-accent-red-300 {
  accent-color: #fca5a5;
}

elsa-studio-root .elsa-accent-red-400 {
  accent-color: #f87171;
}

elsa-studio-root .elsa-accent-red-500 {
  accent-color: #ef4444;
}

elsa-studio-root .elsa-accent-red-600 {
  accent-color: #dc2626;
}

elsa-studio-root .elsa-accent-red-700 {
  accent-color: #b91c1c;
}

elsa-studio-root .elsa-accent-red-800 {
  accent-color: #991b1b;
}

elsa-studio-root .elsa-accent-red-900 {
  accent-color: #7f1d1d;
}

elsa-studio-root .elsa-accent-yellow-50 {
  accent-color: #fefce8;
}

elsa-studio-root .elsa-accent-yellow-100 {
  accent-color: #fef9c3;
}

elsa-studio-root .elsa-accent-yellow-200 {
  accent-color: #fef08a;
}

elsa-studio-root .elsa-accent-yellow-300 {
  accent-color: #fde047;
}

elsa-studio-root .elsa-accent-yellow-400 {
  accent-color: #facc15;
}

elsa-studio-root .elsa-accent-yellow-500 {
  accent-color: #eab308;
}

elsa-studio-root .elsa-accent-yellow-600 {
  accent-color: #ca8a04;
}

elsa-studio-root .elsa-accent-yellow-700 {
  accent-color: #a16207;
}

elsa-studio-root .elsa-accent-yellow-800 {
  accent-color: #854d0e;
}

elsa-studio-root .elsa-accent-yellow-900 {
  accent-color: #713f12;
}

elsa-studio-root .elsa-accent-green-50 {
  accent-color: #f0fdf4;
}

elsa-studio-root .elsa-accent-green-100 {
  accent-color: #dcfce7;
}

elsa-studio-root .elsa-accent-green-200 {
  accent-color: #bbf7d0;
}

elsa-studio-root .elsa-accent-green-300 {
  accent-color: #86efac;
}

elsa-studio-root .elsa-accent-green-400 {
  accent-color: #4ade80;
}

elsa-studio-root .elsa-accent-green-500 {
  accent-color: #22c55e;
}

elsa-studio-root .elsa-accent-green-600 {
  accent-color: #16a34a;
}

elsa-studio-root .elsa-accent-green-700 {
  accent-color: #15803d;
}

elsa-studio-root .elsa-accent-green-800 {
  accent-color: #166534;
}

elsa-studio-root .elsa-accent-green-900 {
  accent-color: #14532d;
}

elsa-studio-root .elsa-accent-blue-50 {
  accent-color: #eff6ff;
}

elsa-studio-root .elsa-accent-blue-100 {
  accent-color: #dbeafe;
}

elsa-studio-root .elsa-accent-blue-200 {
  accent-color: #bfdbfe;
}

elsa-studio-root .elsa-accent-blue-300 {
  accent-color: #93c5fd;
}

elsa-studio-root .elsa-accent-blue-400 {
  accent-color: #60a5fa;
}

elsa-studio-root .elsa-accent-blue-500 {
  accent-color: #3b82f6;
}

elsa-studio-root .elsa-accent-blue-600 {
  accent-color: #2563eb;
}

elsa-studio-root .elsa-accent-blue-700 {
  accent-color: #1d4ed8;
}

elsa-studio-root .elsa-accent-blue-800 {
  accent-color: #1e40af;
}

elsa-studio-root .elsa-accent-blue-900 {
  accent-color: #1e3a8a;
}

elsa-studio-root .elsa-accent-pink-50 {
  accent-color: #fdf2f8;
}

elsa-studio-root .elsa-accent-pink-100 {
  accent-color: #fce7f3;
}

elsa-studio-root .elsa-accent-pink-200 {
  accent-color: #fbcfe8;
}

elsa-studio-root .elsa-accent-pink-300 {
  accent-color: #f9a8d4;
}

elsa-studio-root .elsa-accent-pink-400 {
  accent-color: #f472b6;
}

elsa-studio-root .elsa-accent-pink-500 {
  accent-color: #ec4899;
}

elsa-studio-root .elsa-accent-pink-600 {
  accent-color: #db2777;
}

elsa-studio-root .elsa-accent-pink-700 {
  accent-color: #be185d;
}

elsa-studio-root .elsa-accent-pink-800 {
  accent-color: #9d174d;
}

elsa-studio-root .elsa-accent-pink-900 {
  accent-color: #831843;
}

elsa-studio-root .elsa-accent-rose-50 {
  accent-color: #fff1f2;
}

elsa-studio-root .elsa-accent-rose-100 {
  accent-color: #ffe4e6;
}

elsa-studio-root .elsa-accent-rose-200 {
  accent-color: #fecdd3;
}

elsa-studio-root .elsa-accent-rose-300 {
  accent-color: #fda4af;
}

elsa-studio-root .elsa-accent-rose-400 {
  accent-color: #fb7185;
}

elsa-studio-root .elsa-accent-rose-500 {
  accent-color: #f43f5e;
}

elsa-studio-root .elsa-accent-rose-600 {
  accent-color: #e11d48;
}

elsa-studio-root .elsa-accent-rose-700 {
  accent-color: #be123c;
}

elsa-studio-root .elsa-accent-rose-800 {
  accent-color: #9f1239;
}

elsa-studio-root .elsa-accent-rose-900 {
  accent-color: #881337;
}

elsa-studio-root .elsa-opacity-0 {
  opacity: 0;
}

elsa-studio-root .elsa-opacity-100 {
  opacity: 1;
}

elsa-studio-root .elsa-opacity-75 {
  opacity: 0.75;
}

elsa-studio-root .elsa-opacity-25 {
  opacity: 0.25;
}

elsa-studio-root .elsa-shadow-sm {
  --tw-shadow: 0 1px 2px 0 rgb(0 0 0 / 0.05);
  --tw-shadow-colored: 0 1px 2px 0 var(--tw-shadow-color);
  box-shadow: var(--tw-ring-offset-shadow, 0 0 #0000), var(--tw-ring-shadow, 0 0 #0000), var(--tw-shadow);
}

elsa-studio-root .elsa-shadow-lg {
  --tw-shadow: 0 10px 15px -3px rgb(0 0 0 / 0.1), 0 4px 6px -4px rgb(0 0 0 / 0.1);
  --tw-shadow-colored: 0 10px 15px -3px var(--tw-shadow-color), 0 4px 6px -4px var(--tw-shadow-color);
  box-shadow: var(--tw-ring-offset-shadow, 0 0 #0000), var(--tw-ring-shadow, 0 0 #0000), var(--tw-shadow);
}

elsa-studio-root .elsa-shadow-xl {
  --tw-shadow: 0 20px 25px -5px rgb(0 0 0 / 0.1), 0 8px 10px -6px rgb(0 0 0 / 0.1);
  --tw-shadow-colored: 0 20px 25px -5px var(--tw-shadow-color), 0 8px 10px -6px var(--tw-shadow-color);
  box-shadow: var(--tw-ring-offset-shadow, 0 0 #0000), var(--tw-ring-shadow, 0 0 #0000), var(--tw-shadow);
}

elsa-studio-root .elsa-shadow {
  --tw-shadow: 0 1px 3px 0 rgb(0 0 0 / 0.1), 0 1px 2px -1px rgb(0 0 0 / 0.1);
  --tw-shadow-colored: 0 1px 3px 0 var(--tw-shadow-color), 0 1px 2px -1px var(--tw-shadow-color);
  box-shadow: var(--tw-ring-offset-shadow, 0 0 #0000), var(--tw-ring-shadow, 0 0 #0000), var(--tw-shadow);
}

elsa-studio-root .elsa-shadow-gray-50 {
  --tw-shadow-color: #f9fafb;
  --tw-shadow: var(--tw-shadow-colored);
}

elsa-studio-root .elsa-shadow-gray-100 {
  --tw-shadow-color: #f3f4f6;
  --tw-shadow: var(--tw-shadow-colored);
}

elsa-studio-root .elsa-shadow-gray-200 {
  --tw-shadow-color: #e5e7eb;
  --tw-shadow: var(--tw-shadow-colored);
}

elsa-studio-root .elsa-shadow-gray-300 {
  --tw-shadow-color: #d1d5db;
  --tw-shadow: var(--tw-shadow-colored);
}

elsa-studio-root .elsa-shadow-gray-400 {
  --tw-shadow-color: #9ca3af;
  --tw-shadow: var(--tw-shadow-colored);
}

elsa-studio-root .elsa-shadow-gray-500 {
  --tw-shadow-color: #6b7280;
  --tw-shadow: var(--tw-shadow-colored);
}

elsa-studio-root .elsa-shadow-gray-600 {
  --tw-shadow-color: #4b5563;
  --tw-shadow: var(--tw-shadow-colored);
}

elsa-studio-root .elsa-shadow-gray-700 {
  --tw-shadow-color: #374151;
  --tw-shadow: var(--tw-shadow-colored);
}

elsa-studio-root .elsa-shadow-gray-800 {
  --tw-shadow-color: #1f2937;
  --tw-shadow: var(--tw-shadow-colored);
}

elsa-studio-root .elsa-shadow-gray-900 {
  --tw-shadow-color: #111827;
  --tw-shadow: var(--tw-shadow-colored);
}

elsa-studio-root .elsa-shadow-red-50 {
  --tw-shadow-color: #fef2f2;
  --tw-shadow: var(--tw-shadow-colored);
}

elsa-studio-root .elsa-shadow-red-100 {
  --tw-shadow-color: #fee2e2;
  --tw-shadow: var(--tw-shadow-colored);
}

elsa-studio-root .elsa-shadow-red-200 {
  --tw-shadow-color: #fecaca;
  --tw-shadow: var(--tw-shadow-colored);
}

elsa-studio-root .elsa-shadow-red-300 {
  --tw-shadow-color: #fca5a5;
  --tw-shadow: var(--tw-shadow-colored);
}

elsa-studio-root .elsa-shadow-red-400 {
  --tw-shadow-color: #f87171;
  --tw-shadow: var(--tw-shadow-colored);
}

elsa-studio-root .elsa-shadow-red-500 {
  --tw-shadow-color: #ef4444;
  --tw-shadow: var(--tw-shadow-colored);
}

elsa-studio-root .elsa-shadow-red-600 {
  --tw-shadow-color: #dc2626;
  --tw-shadow: var(--tw-shadow-colored);
}

elsa-studio-root .elsa-shadow-red-700 {
  --tw-shadow-color: #b91c1c;
  --tw-shadow: var(--tw-shadow-colored);
}

elsa-studio-root .elsa-shadow-red-800 {
  --tw-shadow-color: #991b1b;
  --tw-shadow: var(--tw-shadow-colored);
}

elsa-studio-root .elsa-shadow-red-900 {
  --tw-shadow-color: #7f1d1d;
  --tw-shadow: var(--tw-shadow-colored);
}

elsa-studio-root .elsa-shadow-yellow-50 {
  --tw-shadow-color: #fefce8;
  --tw-shadow: var(--tw-shadow-colored);
}

elsa-studio-root .elsa-shadow-yellow-100 {
  --tw-shadow-color: #fef9c3;
  --tw-shadow: var(--tw-shadow-colored);
}

elsa-studio-root .elsa-shadow-yellow-200 {
  --tw-shadow-color: #fef08a;
  --tw-shadow: var(--tw-shadow-colored);
}

elsa-studio-root .elsa-shadow-yellow-300 {
  --tw-shadow-color: #fde047;
  --tw-shadow: var(--tw-shadow-colored);
}

elsa-studio-root .elsa-shadow-yellow-400 {
  --tw-shadow-color: #facc15;
  --tw-shadow: var(--tw-shadow-colored);
}

elsa-studio-root .elsa-shadow-yellow-500 {
  --tw-shadow-color: #eab308;
  --tw-shadow: var(--tw-shadow-colored);
}

elsa-studio-root .elsa-shadow-yellow-600 {
  --tw-shadow-color: #ca8a04;
  --tw-shadow: var(--tw-shadow-colored);
}

elsa-studio-root .elsa-shadow-yellow-700 {
  --tw-shadow-color: #a16207;
  --tw-shadow: var(--tw-shadow-colored);
}

elsa-studio-root .elsa-shadow-yellow-800 {
  --tw-shadow-color: #854d0e;
  --tw-shadow: var(--tw-shadow-colored);
}

elsa-studio-root .elsa-shadow-yellow-900 {
  --tw-shadow-color: #713f12;
  --tw-shadow: var(--tw-shadow-colored);
}

elsa-studio-root .elsa-shadow-green-50 {
  --tw-shadow-color: #f0fdf4;
  --tw-shadow: var(--tw-shadow-colored);
}

elsa-studio-root .elsa-shadow-green-100 {
  --tw-shadow-color: #dcfce7;
  --tw-shadow: var(--tw-shadow-colored);
}

elsa-studio-root .elsa-shadow-green-200 {
  --tw-shadow-color: #bbf7d0;
  --tw-shadow: var(--tw-shadow-colored);
}

elsa-studio-root .elsa-shadow-green-300 {
  --tw-shadow-color: #86efac;
  --tw-shadow: var(--tw-shadow-colored);
}

elsa-studio-root .elsa-shadow-green-400 {
  --tw-shadow-color: #4ade80;
  --tw-shadow: var(--tw-shadow-colored);
}

elsa-studio-root .elsa-shadow-green-500 {
  --tw-shadow-color: #22c55e;
  --tw-shadow: var(--tw-shadow-colored);
}

elsa-studio-root .elsa-shadow-green-600 {
  --tw-shadow-color: #16a34a;
  --tw-shadow: var(--tw-shadow-colored);
}

elsa-studio-root .elsa-shadow-green-700 {
  --tw-shadow-color: #15803d;
  --tw-shadow: var(--tw-shadow-colored);
}

elsa-studio-root .elsa-shadow-green-800 {
  --tw-shadow-color: #166534;
  --tw-shadow: var(--tw-shadow-colored);
}

elsa-studio-root .elsa-shadow-green-900 {
  --tw-shadow-color: #14532d;
  --tw-shadow: var(--tw-shadow-colored);
}

elsa-studio-root .elsa-shadow-blue-50 {
  --tw-shadow-color: #eff6ff;
  --tw-shadow: var(--tw-shadow-colored);
}

elsa-studio-root .elsa-shadow-blue-100 {
  --tw-shadow-color: #dbeafe;
  --tw-shadow: var(--tw-shadow-colored);
}

elsa-studio-root .elsa-shadow-blue-200 {
  --tw-shadow-color: #bfdbfe;
  --tw-shadow: var(--tw-shadow-colored);
}

elsa-studio-root .elsa-shadow-blue-300 {
  --tw-shadow-color: #93c5fd;
  --tw-shadow: var(--tw-shadow-colored);
}

elsa-studio-root .elsa-shadow-blue-400 {
  --tw-shadow-color: #60a5fa;
  --tw-shadow: var(--tw-shadow-colored);
}

elsa-studio-root .elsa-shadow-blue-500 {
  --tw-shadow-color: #3b82f6;
  --tw-shadow: var(--tw-shadow-colored);
}

elsa-studio-root .elsa-shadow-blue-600 {
  --tw-shadow-color: #2563eb;
  --tw-shadow: var(--tw-shadow-colored);
}

elsa-studio-root .elsa-shadow-blue-700 {
  --tw-shadow-color: #1d4ed8;
  --tw-shadow: var(--tw-shadow-colored);
}

elsa-studio-root .elsa-shadow-blue-800 {
  --tw-shadow-color: #1e40af;
  --tw-shadow: var(--tw-shadow-colored);
}

elsa-studio-root .elsa-shadow-blue-900 {
  --tw-shadow-color: #1e3a8a;
  --tw-shadow: var(--tw-shadow-colored);
}

elsa-studio-root .elsa-shadow-pink-50 {
  --tw-shadow-color: #fdf2f8;
  --tw-shadow: var(--tw-shadow-colored);
}

elsa-studio-root .elsa-shadow-pink-100 {
  --tw-shadow-color: #fce7f3;
  --tw-shadow: var(--tw-shadow-colored);
}

elsa-studio-root .elsa-shadow-pink-200 {
  --tw-shadow-color: #fbcfe8;
  --tw-shadow: var(--tw-shadow-colored);
}

elsa-studio-root .elsa-shadow-pink-300 {
  --tw-shadow-color: #f9a8d4;
  --tw-shadow: var(--tw-shadow-colored);
}

elsa-studio-root .elsa-shadow-pink-400 {
  --tw-shadow-color: #f472b6;
  --tw-shadow: var(--tw-shadow-colored);
}

elsa-studio-root .elsa-shadow-pink-500 {
  --tw-shadow-color: #ec4899;
  --tw-shadow: var(--tw-shadow-colored);
}

elsa-studio-root .elsa-shadow-pink-600 {
  --tw-shadow-color: #db2777;
  --tw-shadow: var(--tw-shadow-colored);
}

elsa-studio-root .elsa-shadow-pink-700 {
  --tw-shadow-color: #be185d;
  --tw-shadow: var(--tw-shadow-colored);
}

elsa-studio-root .elsa-shadow-pink-800 {
  --tw-shadow-color: #9d174d;
  --tw-shadow: var(--tw-shadow-colored);
}

elsa-studio-root .elsa-shadow-pink-900 {
  --tw-shadow-color: #831843;
  --tw-shadow: var(--tw-shadow-colored);
}

elsa-studio-root .elsa-shadow-rose-50 {
  --tw-shadow-color: #fff1f2;
  --tw-shadow: var(--tw-shadow-colored);
}

elsa-studio-root .elsa-shadow-rose-100 {
  --tw-shadow-color: #ffe4e6;
  --tw-shadow: var(--tw-shadow-colored);
}

elsa-studio-root .elsa-shadow-rose-200 {
  --tw-shadow-color: #fecdd3;
  --tw-shadow: var(--tw-shadow-colored);
}

elsa-studio-root .elsa-shadow-rose-300 {
  --tw-shadow-color: #fda4af;
  --tw-shadow: var(--tw-shadow-colored);
}

elsa-studio-root .elsa-shadow-rose-400 {
  --tw-shadow-color: #fb7185;
  --tw-shadow: var(--tw-shadow-colored);
}

elsa-studio-root .elsa-shadow-rose-500 {
  --tw-shadow-color: #f43f5e;
  --tw-shadow: var(--tw-shadow-colored);
}

elsa-studio-root .elsa-shadow-rose-600 {
  --tw-shadow-color: #e11d48;
  --tw-shadow: var(--tw-shadow-colored);
}

elsa-studio-root .elsa-shadow-rose-700 {
  --tw-shadow-color: #be123c;
  --tw-shadow: var(--tw-shadow-colored);
}

elsa-studio-root .elsa-shadow-rose-800 {
  --tw-shadow-color: #9f1239;
  --tw-shadow: var(--tw-shadow-colored);
}

elsa-studio-root .elsa-shadow-rose-900 {
  --tw-shadow-color: #881337;
  --tw-shadow: var(--tw-shadow-colored);
}

elsa-studio-root .elsa-outline-none {
  outline: 2px solid transparent;
  outline-offset: 2px;
}

elsa-studio-root .elsa-outline-gray-50 {
  outline-color: #f9fafb;
}

elsa-studio-root .elsa-outline-gray-100 {
  outline-color: #f3f4f6;
}

elsa-studio-root .elsa-outline-gray-200 {
  outline-color: #e5e7eb;
}

elsa-studio-root .elsa-outline-gray-300 {
  outline-color: #d1d5db;
}

elsa-studio-root .elsa-outline-gray-400 {
  outline-color: #9ca3af;
}

elsa-studio-root .elsa-outline-gray-500 {
  outline-color: #6b7280;
}

elsa-studio-root .elsa-outline-gray-600 {
  outline-color: #4b5563;
}

elsa-studio-root .elsa-outline-gray-700 {
  outline-color: #374151;
}

elsa-studio-root .elsa-outline-gray-800 {
  outline-color: #1f2937;
}

elsa-studio-root .elsa-outline-gray-900 {
  outline-color: #111827;
}

elsa-studio-root .elsa-outline-red-50 {
  outline-color: #fef2f2;
}

elsa-studio-root .elsa-outline-red-100 {
  outline-color: #fee2e2;
}

elsa-studio-root .elsa-outline-red-200 {
  outline-color: #fecaca;
}

elsa-studio-root .elsa-outline-red-300 {
  outline-color: #fca5a5;
}

elsa-studio-root .elsa-outline-red-400 {
  outline-color: #f87171;
}

elsa-studio-root .elsa-outline-red-500 {
  outline-color: #ef4444;
}

elsa-studio-root .elsa-outline-red-600 {
  outline-color: #dc2626;
}

elsa-studio-root .elsa-outline-red-700 {
  outline-color: #b91c1c;
}

elsa-studio-root .elsa-outline-red-800 {
  outline-color: #991b1b;
}

elsa-studio-root .elsa-outline-red-900 {
  outline-color: #7f1d1d;
}

elsa-studio-root .elsa-outline-yellow-50 {
  outline-color: #fefce8;
}

elsa-studio-root .elsa-outline-yellow-100 {
  outline-color: #fef9c3;
}

elsa-studio-root .elsa-outline-yellow-200 {
  outline-color: #fef08a;
}

elsa-studio-root .elsa-outline-yellow-300 {
  outline-color: #fde047;
}

elsa-studio-root .elsa-outline-yellow-400 {
  outline-color: #facc15;
}

elsa-studio-root .elsa-outline-yellow-500 {
  outline-color: #eab308;
}

elsa-studio-root .elsa-outline-yellow-600 {
  outline-color: #ca8a04;
}

elsa-studio-root .elsa-outline-yellow-700 {
  outline-color: #a16207;
}

elsa-studio-root .elsa-outline-yellow-800 {
  outline-color: #854d0e;
}

elsa-studio-root .elsa-outline-yellow-900 {
  outline-color: #713f12;
}

elsa-studio-root .elsa-outline-green-50 {
  outline-color: #f0fdf4;
}

elsa-studio-root .elsa-outline-green-100 {
  outline-color: #dcfce7;
}

elsa-studio-root .elsa-outline-green-200 {
  outline-color: #bbf7d0;
}

elsa-studio-root .elsa-outline-green-300 {
  outline-color: #86efac;
}

elsa-studio-root .elsa-outline-green-400 {
  outline-color: #4ade80;
}

elsa-studio-root .elsa-outline-green-500 {
  outline-color: #22c55e;
}

elsa-studio-root .elsa-outline-green-600 {
  outline-color: #16a34a;
}

elsa-studio-root .elsa-outline-green-700 {
  outline-color: #15803d;
}

elsa-studio-root .elsa-outline-green-800 {
  outline-color: #166534;
}

elsa-studio-root .elsa-outline-green-900 {
  outline-color: #14532d;
}

elsa-studio-root .elsa-outline-blue-50 {
  outline-color: #eff6ff;
}

elsa-studio-root .elsa-outline-blue-100 {
  outline-color: #dbeafe;
}

elsa-studio-root .elsa-outline-blue-200 {
  outline-color: #bfdbfe;
}

elsa-studio-root .elsa-outline-blue-300 {
  outline-color: #93c5fd;
}

elsa-studio-root .elsa-outline-blue-400 {
  outline-color: #60a5fa;
}

elsa-studio-root .elsa-outline-blue-500 {
  outline-color: #3b82f6;
}

elsa-studio-root .elsa-outline-blue-600 {
  outline-color: #2563eb;
}

elsa-studio-root .elsa-outline-blue-700 {
  outline-color: #1d4ed8;
}

elsa-studio-root .elsa-outline-blue-800 {
  outline-color: #1e40af;
}

elsa-studio-root .elsa-outline-blue-900 {
  outline-color: #1e3a8a;
}

elsa-studio-root .elsa-outline-pink-50 {
  outline-color: #fdf2f8;
}

elsa-studio-root .elsa-outline-pink-100 {
  outline-color: #fce7f3;
}

elsa-studio-root .elsa-outline-pink-200 {
  outline-color: #fbcfe8;
}

elsa-studio-root .elsa-outline-pink-300 {
  outline-color: #f9a8d4;
}

elsa-studio-root .elsa-outline-pink-400 {
  outline-color: #f472b6;
}

elsa-studio-root .elsa-outline-pink-500 {
  outline-color: #ec4899;
}

elsa-studio-root .elsa-outline-pink-600 {
  outline-color: #db2777;
}

elsa-studio-root .elsa-outline-pink-700 {
  outline-color: #be185d;
}

elsa-studio-root .elsa-outline-pink-800 {
  outline-color: #9d174d;
}

elsa-studio-root .elsa-outline-pink-900 {
  outline-color: #831843;
}

elsa-studio-root .elsa-outline-rose-50 {
  outline-color: #fff1f2;
}

elsa-studio-root .elsa-outline-rose-100 {
  outline-color: #ffe4e6;
}

elsa-studio-root .elsa-outline-rose-200 {
  outline-color: #fecdd3;
}

elsa-studio-root .elsa-outline-rose-300 {
  outline-color: #fda4af;
}

elsa-studio-root .elsa-outline-rose-400 {
  outline-color: #fb7185;
}

elsa-studio-root .elsa-outline-rose-500 {
  outline-color: #f43f5e;
}

elsa-studio-root .elsa-outline-rose-600 {
  outline-color: #e11d48;
}

elsa-studio-root .elsa-outline-rose-700 {
  outline-color: #be123c;
}

elsa-studio-root .elsa-outline-rose-800 {
  outline-color: #9f1239;
}

elsa-studio-root .elsa-outline-rose-900 {
  outline-color: #881337;
}

elsa-studio-root .elsa-ring-4 {
  --tw-ring-offset-shadow: var(--tw-ring-inset) 0 0 0 var(--tw-ring-offset-width) var(--tw-ring-offset-color);
  --tw-ring-shadow: var(--tw-ring-inset) 0 0 0 calc(4px + var(--tw-ring-offset-width)) var(--tw-ring-color);
  box-shadow: var(--tw-ring-offset-shadow), var(--tw-ring-shadow), var(--tw-shadow, 0 0 #0000);
}

elsa-studio-root .elsa-ring-1 {
  --tw-ring-offset-shadow: var(--tw-ring-inset) 0 0 0 var(--tw-ring-offset-width) var(--tw-ring-offset-color);
  --tw-ring-shadow: var(--tw-ring-inset) 0 0 0 calc(1px + var(--tw-ring-offset-width)) var(--tw-ring-color);
  box-shadow: var(--tw-ring-offset-shadow), var(--tw-ring-shadow), var(--tw-shadow, 0 0 #0000);
}

elsa-studio-root .elsa-ring-8 {
  --tw-ring-offset-shadow: var(--tw-ring-inset) 0 0 0 var(--tw-ring-offset-width) var(--tw-ring-offset-color);
  --tw-ring-shadow: var(--tw-ring-inset) 0 0 0 calc(8px + var(--tw-ring-offset-width)) var(--tw-ring-color);
  box-shadow: var(--tw-ring-offset-shadow), var(--tw-ring-shadow), var(--tw-shadow, 0 0 #0000);
}

elsa-studio-root .elsa-ring-white {
  --tw-ring-opacity: 1;
  --tw-ring-color: rgb(255 255 255 / var(--tw-ring-opacity));
}

elsa-studio-root .elsa-ring-black {
  --tw-ring-opacity: 1;
  --tw-ring-color: rgb(0 0 0 / var(--tw-ring-opacity));
}

elsa-studio-root .elsa-ring-gray-50 {
  --tw-ring-opacity: 1;
  --tw-ring-color: rgb(249 250 251 / var(--tw-ring-opacity));
}

elsa-studio-root .elsa-ring-gray-100 {
  --tw-ring-opacity: 1;
  --tw-ring-color: rgb(243 244 246 / var(--tw-ring-opacity));
}

elsa-studio-root .elsa-ring-gray-200 {
  --tw-ring-opacity: 1;
  --tw-ring-color: rgb(229 231 235 / var(--tw-ring-opacity));
}

elsa-studio-root .elsa-ring-gray-300 {
  --tw-ring-opacity: 1;
  --tw-ring-color: rgb(209 213 219 / var(--tw-ring-opacity));
}

elsa-studio-root .elsa-ring-gray-400 {
  --tw-ring-opacity: 1;
  --tw-ring-color: rgb(156 163 175 / var(--tw-ring-opacity));
}

elsa-studio-root .elsa-ring-gray-500 {
  --tw-ring-opacity: 1;
  --tw-ring-color: rgb(107 114 128 / var(--tw-ring-opacity));
}

elsa-studio-root .elsa-ring-gray-600 {
  --tw-ring-opacity: 1;
  --tw-ring-color: rgb(75 85 99 / var(--tw-ring-opacity));
}

elsa-studio-root .elsa-ring-gray-700 {
  --tw-ring-opacity: 1;
  --tw-ring-color: rgb(55 65 81 / var(--tw-ring-opacity));
}

elsa-studio-root .elsa-ring-gray-800 {
  --tw-ring-opacity: 1;
  --tw-ring-color: rgb(31 41 55 / var(--tw-ring-opacity));
}

elsa-studio-root .elsa-ring-gray-900 {
  --tw-ring-opacity: 1;
  --tw-ring-color: rgb(17 24 39 / var(--tw-ring-opacity));
}

elsa-studio-root .elsa-ring-red-50 {
  --tw-ring-opacity: 1;
  --tw-ring-color: rgb(254 242 242 / var(--tw-ring-opacity));
}

elsa-studio-root .elsa-ring-red-100 {
  --tw-ring-opacity: 1;
  --tw-ring-color: rgb(254 226 226 / var(--tw-ring-opacity));
}

elsa-studio-root .elsa-ring-red-200 {
  --tw-ring-opacity: 1;
  --tw-ring-color: rgb(254 202 202 / var(--tw-ring-opacity));
}

elsa-studio-root .elsa-ring-red-300 {
  --tw-ring-opacity: 1;
  --tw-ring-color: rgb(252 165 165 / var(--tw-ring-opacity));
}

elsa-studio-root .elsa-ring-red-400 {
  --tw-ring-opacity: 1;
  --tw-ring-color: rgb(248 113 113 / var(--tw-ring-opacity));
}

elsa-studio-root .elsa-ring-red-500 {
  --tw-ring-opacity: 1;
  --tw-ring-color: rgb(239 68 68 / var(--tw-ring-opacity));
}

elsa-studio-root .elsa-ring-red-600 {
  --tw-ring-opacity: 1;
  --tw-ring-color: rgb(220 38 38 / var(--tw-ring-opacity));
}

elsa-studio-root .elsa-ring-red-700 {
  --tw-ring-opacity: 1;
  --tw-ring-color: rgb(185 28 28 / var(--tw-ring-opacity));
}

elsa-studio-root .elsa-ring-red-800 {
  --tw-ring-opacity: 1;
  --tw-ring-color: rgb(153 27 27 / var(--tw-ring-opacity));
}

elsa-studio-root .elsa-ring-red-900 {
  --tw-ring-opacity: 1;
  --tw-ring-color: rgb(127 29 29 / var(--tw-ring-opacity));
}

elsa-studio-root .elsa-ring-yellow-50 {
  --tw-ring-opacity: 1;
  --tw-ring-color: rgb(254 252 232 / var(--tw-ring-opacity));
}

elsa-studio-root .elsa-ring-yellow-100 {
  --tw-ring-opacity: 1;
  --tw-ring-color: rgb(254 249 195 / var(--tw-ring-opacity));
}

elsa-studio-root .elsa-ring-yellow-200 {
  --tw-ring-opacity: 1;
  --tw-ring-color: rgb(254 240 138 / var(--tw-ring-opacity));
}

elsa-studio-root .elsa-ring-yellow-300 {
  --tw-ring-opacity: 1;
  --tw-ring-color: rgb(253 224 71 / var(--tw-ring-opacity));
}

elsa-studio-root .elsa-ring-yellow-400 {
  --tw-ring-opacity: 1;
  --tw-ring-color: rgb(250 204 21 / var(--tw-ring-opacity));
}

elsa-studio-root .elsa-ring-yellow-500 {
  --tw-ring-opacity: 1;
  --tw-ring-color: rgb(234 179 8 / var(--tw-ring-opacity));
}

elsa-studio-root .elsa-ring-yellow-600 {
  --tw-ring-opacity: 1;
  --tw-ring-color: rgb(202 138 4 / var(--tw-ring-opacity));
}

elsa-studio-root .elsa-ring-yellow-700 {
  --tw-ring-opacity: 1;
  --tw-ring-color: rgb(161 98 7 / var(--tw-ring-opacity));
}

elsa-studio-root .elsa-ring-yellow-800 {
  --tw-ring-opacity: 1;
  --tw-ring-color: rgb(133 77 14 / var(--tw-ring-opacity));
}

elsa-studio-root .elsa-ring-yellow-900 {
  --tw-ring-opacity: 1;
  --tw-ring-color: rgb(113 63 18 / var(--tw-ring-opacity));
}

elsa-studio-root .elsa-ring-green-50 {
  --tw-ring-opacity: 1;
  --tw-ring-color: rgb(240 253 244 / var(--tw-ring-opacity));
}

elsa-studio-root .elsa-ring-green-100 {
  --tw-ring-opacity: 1;
  --tw-ring-color: rgb(220 252 231 / var(--tw-ring-opacity));
}

elsa-studio-root .elsa-ring-green-200 {
  --tw-ring-opacity: 1;
  --tw-ring-color: rgb(187 247 208 / var(--tw-ring-opacity));
}

elsa-studio-root .elsa-ring-green-300 {
  --tw-ring-opacity: 1;
  --tw-ring-color: rgb(134 239 172 / var(--tw-ring-opacity));
}

elsa-studio-root .elsa-ring-green-400 {
  --tw-ring-opacity: 1;
  --tw-ring-color: rgb(74 222 128 / var(--tw-ring-opacity));
}

elsa-studio-root .elsa-ring-green-500 {
  --tw-ring-opacity: 1;
  --tw-ring-color: rgb(34 197 94 / var(--tw-ring-opacity));
}

elsa-studio-root .elsa-ring-green-600 {
  --tw-ring-opacity: 1;
  --tw-ring-color: rgb(22 163 74 / var(--tw-ring-opacity));
}

elsa-studio-root .elsa-ring-green-700 {
  --tw-ring-opacity: 1;
  --tw-ring-color: rgb(21 128 61 / var(--tw-ring-opacity));
}

elsa-studio-root .elsa-ring-green-800 {
  --tw-ring-opacity: 1;
  --tw-ring-color: rgb(22 101 52 / var(--tw-ring-opacity));
}

elsa-studio-root .elsa-ring-green-900 {
  --tw-ring-opacity: 1;
  --tw-ring-color: rgb(20 83 45 / var(--tw-ring-opacity));
}

elsa-studio-root .elsa-ring-blue-50 {
  --tw-ring-opacity: 1;
  --tw-ring-color: rgb(239 246 255 / var(--tw-ring-opacity));
}

elsa-studio-root .elsa-ring-blue-100 {
  --tw-ring-opacity: 1;
  --tw-ring-color: rgb(219 234 254 / var(--tw-ring-opacity));
}

elsa-studio-root .elsa-ring-blue-200 {
  --tw-ring-opacity: 1;
  --tw-ring-color: rgb(191 219 254 / var(--tw-ring-opacity));
}

elsa-studio-root .elsa-ring-blue-300 {
  --tw-ring-opacity: 1;
  --tw-ring-color: rgb(147 197 253 / var(--tw-ring-opacity));
}

elsa-studio-root .elsa-ring-blue-400 {
  --tw-ring-opacity: 1;
  --tw-ring-color: rgb(96 165 250 / var(--tw-ring-opacity));
}

elsa-studio-root .elsa-ring-blue-500 {
  --tw-ring-opacity: 1;
  --tw-ring-color: rgb(59 130 246 / var(--tw-ring-opacity));
}

elsa-studio-root .elsa-ring-blue-600 {
  --tw-ring-opacity: 1;
  --tw-ring-color: rgb(37 99 235 / var(--tw-ring-opacity));
}

elsa-studio-root .elsa-ring-blue-700 {
  --tw-ring-opacity: 1;
  --tw-ring-color: rgb(29 78 216 / var(--tw-ring-opacity));
}

elsa-studio-root .elsa-ring-blue-800 {
  --tw-ring-opacity: 1;
  --tw-ring-color: rgb(30 64 175 / var(--tw-ring-opacity));
}

elsa-studio-root .elsa-ring-blue-900 {
  --tw-ring-opacity: 1;
  --tw-ring-color: rgb(30 58 138 / var(--tw-ring-opacity));
}

elsa-studio-root .elsa-ring-pink-50 {
  --tw-ring-opacity: 1;
  --tw-ring-color: rgb(253 242 248 / var(--tw-ring-opacity));
}

elsa-studio-root .elsa-ring-pink-100 {
  --tw-ring-opacity: 1;
  --tw-ring-color: rgb(252 231 243 / var(--tw-ring-opacity));
}

elsa-studio-root .elsa-ring-pink-200 {
  --tw-ring-opacity: 1;
  --tw-ring-color: rgb(251 207 232 / var(--tw-ring-opacity));
}

elsa-studio-root .elsa-ring-pink-300 {
  --tw-ring-opacity: 1;
  --tw-ring-color: rgb(249 168 212 / var(--tw-ring-opacity));
}

elsa-studio-root .elsa-ring-pink-400 {
  --tw-ring-opacity: 1;
  --tw-ring-color: rgb(244 114 182 / var(--tw-ring-opacity));
}

elsa-studio-root .elsa-ring-pink-500 {
  --tw-ring-opacity: 1;
  --tw-ring-color: rgb(236 72 153 / var(--tw-ring-opacity));
}

elsa-studio-root .elsa-ring-pink-600 {
  --tw-ring-opacity: 1;
  --tw-ring-color: rgb(219 39 119 / var(--tw-ring-opacity));
}

elsa-studio-root .elsa-ring-pink-700 {
  --tw-ring-opacity: 1;
  --tw-ring-color: rgb(190 24 93 / var(--tw-ring-opacity));
}

elsa-studio-root .elsa-ring-pink-800 {
  --tw-ring-opacity: 1;
  --tw-ring-color: rgb(157 23 77 / var(--tw-ring-opacity));
}

elsa-studio-root .elsa-ring-pink-900 {
  --tw-ring-opacity: 1;
  --tw-ring-color: rgb(131 24 67 / var(--tw-ring-opacity));
}

elsa-studio-root .elsa-ring-rose-50 {
  --tw-ring-opacity: 1;
  --tw-ring-color: rgb(255 241 242 / var(--tw-ring-opacity));
}

elsa-studio-root .elsa-ring-rose-100 {
  --tw-ring-opacity: 1;
  --tw-ring-color: rgb(255 228 230 / var(--tw-ring-opacity));
}

elsa-studio-root .elsa-ring-rose-200 {
  --tw-ring-opacity: 1;
  --tw-ring-color: rgb(254 205 211 / var(--tw-ring-opacity));
}

elsa-studio-root .elsa-ring-rose-300 {
  --tw-ring-opacity: 1;
  --tw-ring-color: rgb(253 164 175 / var(--tw-ring-opacity));
}

elsa-studio-root .elsa-ring-rose-400 {
  --tw-ring-opacity: 1;
  --tw-ring-color: rgb(251 113 133 / var(--tw-ring-opacity));
}

elsa-studio-root .elsa-ring-rose-500 {
  --tw-ring-opacity: 1;
  --tw-ring-color: rgb(244 63 94 / var(--tw-ring-opacity));
}

elsa-studio-root .elsa-ring-rose-600 {
  --tw-ring-opacity: 1;
  --tw-ring-color: rgb(225 29 72 / var(--tw-ring-opacity));
}

elsa-studio-root .elsa-ring-rose-700 {
  --tw-ring-opacity: 1;
  --tw-ring-color: rgb(190 18 60 / var(--tw-ring-opacity));
}

elsa-studio-root .elsa-ring-rose-800 {
  --tw-ring-opacity: 1;
  --tw-ring-color: rgb(159 18 57 / var(--tw-ring-opacity));
}

elsa-studio-root .elsa-ring-rose-900 {
  --tw-ring-opacity: 1;
  --tw-ring-color: rgb(136 19 55 / var(--tw-ring-opacity));
}

elsa-studio-root .elsa-ring-opacity-5 {
  --tw-ring-opacity: 0.05;
}

elsa-studio-root .elsa-ring-offset-gray-50 {
  --tw-ring-offset-color: #f9fafb;
}

elsa-studio-root .elsa-ring-offset-gray-100 {
  --tw-ring-offset-color: #f3f4f6;
}

elsa-studio-root .elsa-ring-offset-gray-200 {
  --tw-ring-offset-color: #e5e7eb;
}

elsa-studio-root .elsa-ring-offset-gray-300 {
  --tw-ring-offset-color: #d1d5db;
}

elsa-studio-root .elsa-ring-offset-gray-400 {
  --tw-ring-offset-color: #9ca3af;
}

elsa-studio-root .elsa-ring-offset-gray-500 {
  --tw-ring-offset-color: #6b7280;
}

elsa-studio-root .elsa-ring-offset-gray-600 {
  --tw-ring-offset-color: #4b5563;
}

elsa-studio-root .elsa-ring-offset-gray-700 {
  --tw-ring-offset-color: #374151;
}

elsa-studio-root .elsa-ring-offset-gray-800 {
  --tw-ring-offset-color: #1f2937;
}

elsa-studio-root .elsa-ring-offset-gray-900 {
  --tw-ring-offset-color: #111827;
}

elsa-studio-root .elsa-ring-offset-red-50 {
  --tw-ring-offset-color: #fef2f2;
}

elsa-studio-root .elsa-ring-offset-red-100 {
  --tw-ring-offset-color: #fee2e2;
}

elsa-studio-root .elsa-ring-offset-red-200 {
  --tw-ring-offset-color: #fecaca;
}

elsa-studio-root .elsa-ring-offset-red-300 {
  --tw-ring-offset-color: #fca5a5;
}

elsa-studio-root .elsa-ring-offset-red-400 {
  --tw-ring-offset-color: #f87171;
}

elsa-studio-root .elsa-ring-offset-red-500 {
  --tw-ring-offset-color: #ef4444;
}

elsa-studio-root .elsa-ring-offset-red-600 {
  --tw-ring-offset-color: #dc2626;
}

elsa-studio-root .elsa-ring-offset-red-700 {
  --tw-ring-offset-color: #b91c1c;
}

elsa-studio-root .elsa-ring-offset-red-800 {
  --tw-ring-offset-color: #991b1b;
}

elsa-studio-root .elsa-ring-offset-red-900 {
  --tw-ring-offset-color: #7f1d1d;
}

elsa-studio-root .elsa-ring-offset-yellow-50 {
  --tw-ring-offset-color: #fefce8;
}

elsa-studio-root .elsa-ring-offset-yellow-100 {
  --tw-ring-offset-color: #fef9c3;
}

elsa-studio-root .elsa-ring-offset-yellow-200 {
  --tw-ring-offset-color: #fef08a;
}

elsa-studio-root .elsa-ring-offset-yellow-300 {
  --tw-ring-offset-color: #fde047;
}

elsa-studio-root .elsa-ring-offset-yellow-400 {
  --tw-ring-offset-color: #facc15;
}

elsa-studio-root .elsa-ring-offset-yellow-500 {
  --tw-ring-offset-color: #eab308;
}

elsa-studio-root .elsa-ring-offset-yellow-600 {
  --tw-ring-offset-color: #ca8a04;
}

elsa-studio-root .elsa-ring-offset-yellow-700 {
  --tw-ring-offset-color: #a16207;
}

elsa-studio-root .elsa-ring-offset-yellow-800 {
  --tw-ring-offset-color: #854d0e;
}

elsa-studio-root .elsa-ring-offset-yellow-900 {
  --tw-ring-offset-color: #713f12;
}

elsa-studio-root .elsa-ring-offset-green-50 {
  --tw-ring-offset-color: #f0fdf4;
}

elsa-studio-root .elsa-ring-offset-green-100 {
  --tw-ring-offset-color: #dcfce7;
}

elsa-studio-root .elsa-ring-offset-green-200 {
  --tw-ring-offset-color: #bbf7d0;
}

elsa-studio-root .elsa-ring-offset-green-300 {
  --tw-ring-offset-color: #86efac;
}

elsa-studio-root .elsa-ring-offset-green-400 {
  --tw-ring-offset-color: #4ade80;
}

elsa-studio-root .elsa-ring-offset-green-500 {
  --tw-ring-offset-color: #22c55e;
}

elsa-studio-root .elsa-ring-offset-green-600 {
  --tw-ring-offset-color: #16a34a;
}

elsa-studio-root .elsa-ring-offset-green-700 {
  --tw-ring-offset-color: #15803d;
}

elsa-studio-root .elsa-ring-offset-green-800 {
  --tw-ring-offset-color: #166534;
}

elsa-studio-root .elsa-ring-offset-green-900 {
  --tw-ring-offset-color: #14532d;
}

elsa-studio-root .elsa-ring-offset-blue-50 {
  --tw-ring-offset-color: #eff6ff;
}

elsa-studio-root .elsa-ring-offset-blue-100 {
  --tw-ring-offset-color: #dbeafe;
}

elsa-studio-root .elsa-ring-offset-blue-200 {
  --tw-ring-offset-color: #bfdbfe;
}

elsa-studio-root .elsa-ring-offset-blue-300 {
  --tw-ring-offset-color: #93c5fd;
}

elsa-studio-root .elsa-ring-offset-blue-400 {
  --tw-ring-offset-color: #60a5fa;
}

elsa-studio-root .elsa-ring-offset-blue-500 {
  --tw-ring-offset-color: #3b82f6;
}

elsa-studio-root .elsa-ring-offset-blue-600 {
  --tw-ring-offset-color: #2563eb;
}

elsa-studio-root .elsa-ring-offset-blue-700 {
  --tw-ring-offset-color: #1d4ed8;
}

elsa-studio-root .elsa-ring-offset-blue-800 {
  --tw-ring-offset-color: #1e40af;
}

elsa-studio-root .elsa-ring-offset-blue-900 {
  --tw-ring-offset-color: #1e3a8a;
}

elsa-studio-root .elsa-ring-offset-pink-50 {
  --tw-ring-offset-color: #fdf2f8;
}

elsa-studio-root .elsa-ring-offset-pink-100 {
  --tw-ring-offset-color: #fce7f3;
}

elsa-studio-root .elsa-ring-offset-pink-200 {
  --tw-ring-offset-color: #fbcfe8;
}

elsa-studio-root .elsa-ring-offset-pink-300 {
  --tw-ring-offset-color: #f9a8d4;
}

elsa-studio-root .elsa-ring-offset-pink-400 {
  --tw-ring-offset-color: #f472b6;
}

elsa-studio-root .elsa-ring-offset-pink-500 {
  --tw-ring-offset-color: #ec4899;
}

elsa-studio-root .elsa-ring-offset-pink-600 {
  --tw-ring-offset-color: #db2777;
}

elsa-studio-root .elsa-ring-offset-pink-700 {
  --tw-ring-offset-color: #be185d;
}

elsa-studio-root .elsa-ring-offset-pink-800 {
  --tw-ring-offset-color: #9d174d;
}

elsa-studio-root .elsa-ring-offset-pink-900 {
  --tw-ring-offset-color: #831843;
}

elsa-studio-root .elsa-ring-offset-rose-50 {
  --tw-ring-offset-color: #fff1f2;
}

elsa-studio-root .elsa-ring-offset-rose-100 {
  --tw-ring-offset-color: #ffe4e6;
}

elsa-studio-root .elsa-ring-offset-rose-200 {
  --tw-ring-offset-color: #fecdd3;
}

elsa-studio-root .elsa-ring-offset-rose-300 {
  --tw-ring-offset-color: #fda4af;
}

elsa-studio-root .elsa-ring-offset-rose-400 {
  --tw-ring-offset-color: #fb7185;
}

elsa-studio-root .elsa-ring-offset-rose-500 {
  --tw-ring-offset-color: #f43f5e;
}

elsa-studio-root .elsa-ring-offset-rose-600 {
  --tw-ring-offset-color: #e11d48;
}

elsa-studio-root .elsa-ring-offset-rose-700 {
  --tw-ring-offset-color: #be123c;
}

elsa-studio-root .elsa-ring-offset-rose-800 {
  --tw-ring-offset-color: #9f1239;
}

elsa-studio-root .elsa-ring-offset-rose-900 {
  --tw-ring-offset-color: #881337;
}

elsa-studio-root .elsa-grayscale-0 {
  --tw-grayscale: grayscale(0);
  filter: var(--tw-blur) var(--tw-brightness) var(--tw-contrast) var(--tw-grayscale) var(--tw-hue-rotate) var(--tw-invert) var(--tw-saturate) var(--tw-sepia) var(--tw-drop-shadow);
}

elsa-studio-root .elsa-grayscale {
  --tw-grayscale: grayscale(100%);
  filter: var(--tw-blur) var(--tw-brightness) var(--tw-contrast) var(--tw-grayscale) var(--tw-hue-rotate) var(--tw-invert) var(--tw-saturate) var(--tw-sepia) var(--tw-drop-shadow);
}

elsa-studio-root .elsa-backdrop-grayscale-0 {
  --tw-backdrop-grayscale: grayscale(0);
  -webkit-backdrop-filter: var(--tw-backdrop-blur) var(--tw-backdrop-brightness) var(--tw-backdrop-contrast) var(--tw-backdrop-grayscale) var(--tw-backdrop-hue-rotate) var(--tw-backdrop-invert) var(--tw-backdrop-opacity) var(--tw-backdrop-saturate) var(--tw-backdrop-sepia);
          backdrop-filter: var(--tw-backdrop-blur) var(--tw-backdrop-brightness) var(--tw-backdrop-contrast) var(--tw-backdrop-grayscale) var(--tw-backdrop-hue-rotate) var(--tw-backdrop-invert) var(--tw-backdrop-opacity) var(--tw-backdrop-saturate) var(--tw-backdrop-sepia);
}

elsa-studio-root .elsa-backdrop-grayscale {
  --tw-backdrop-grayscale: grayscale(100%);
  -webkit-backdrop-filter: var(--tw-backdrop-blur) var(--tw-backdrop-brightness) var(--tw-backdrop-contrast) var(--tw-backdrop-grayscale) var(--tw-backdrop-hue-rotate) var(--tw-backdrop-invert) var(--tw-backdrop-opacity) var(--tw-backdrop-saturate) var(--tw-backdrop-sepia);
          backdrop-filter: var(--tw-backdrop-blur) var(--tw-backdrop-brightness) var(--tw-backdrop-contrast) var(--tw-backdrop-grayscale) var(--tw-backdrop-hue-rotate) var(--tw-backdrop-invert) var(--tw-backdrop-opacity) var(--tw-backdrop-saturate) var(--tw-backdrop-sepia);
}

elsa-studio-root .elsa-transition {
  transition-property: color, background-color, border-color, fill, stroke, opacity, box-shadow, transform, filter, -webkit-text-decoration-color, -webkit-backdrop-filter;
  transition-property: color, background-color, border-color, text-decoration-color, fill, stroke, opacity, box-shadow, transform, filter, backdrop-filter;
  transition-property: color, background-color, border-color, text-decoration-color, fill, stroke, opacity, box-shadow, transform, filter, backdrop-filter, -webkit-text-decoration-color, -webkit-backdrop-filter;
  transition-timing-function: cubic-bezier(0.4, 0, 0.2, 1);
  transition-duration: 150ms;
}

elsa-studio-root .elsa-transition-opacity {
  transition-property: opacity;
  transition-timing-function: cubic-bezier(0.4, 0, 0.2, 1);
  transition-duration: 150ms;
}

elsa-studio-root .elsa-transition-all {
  transition-property: all;
  transition-timing-function: cubic-bezier(0.4, 0, 0.2, 1);
  transition-duration: 150ms;
}

elsa-studio-root .elsa-duration-150 {
  transition-duration: 150ms;
}

elsa-studio-root .elsa-duration-100 {
  transition-duration: 100ms;
}

elsa-studio-root .elsa-duration-75 {
  transition-duration: 75ms;
}

elsa-studio-root .elsa-duration-300 {
  transition-duration: 300ms;
}

elsa-studio-root .elsa-duration-200 {
  transition-duration: 200ms;
}

elsa-studio-root .elsa-ease-in-out {
  transition-timing-function: cubic-bezier(0.4, 0, 0.2, 1);
}

elsa-studio-root .elsa-ease-out {
  transition-timing-function: cubic-bezier(0, 0, 0.2, 1);
}

elsa-studio-root .elsa-ease-in {
  transition-timing-function: cubic-bezier(0.4, 0, 1, 1);
}

svg.jtk-connector path {
  stroke: currentColor;
  --tw-text-opacity: 1;
  color: rgb(156 163 175 / var(--tw-text-opacity));
}

svg.jtk-connector.jtk-hover path {
  stroke: currentColor;
  stroke-width: 2;
  --tw-text-opacity: 1;
  color: rgb(96 165 250 / var(--tw-text-opacity));
}

.jtk-endpoint {
  z-index: 3;
}

.elsa-w-2-5 {
  width: 0.625rem;
}

.elsa-h-2-5 {
  height: 0.625rem;
}

.elsa-space-x-0-5 > :not([hidden]) ~ :not([hidden]) {
  --tw-space-x-reverse: 0;
  margin-right: calc(0.125rem * var(--tw-space-x-reverse));
  margin-left: calc(0.125rem * calc(1 - var(--tw-space-x-reverse)));
}

.node.activity,
.node.start,
.node.add .label-container {
  fill: transparent;
}

.node.activity .label-container,
.node.start .label-container {
  stroke: none;
}

.hidden {
  display: none;
}

elsa-studio-root .focus-within\:elsa-text-gray-600:focus-within {
  --tw-text-opacity: 1;
  color: rgb(75 85 99 / var(--tw-text-opacity));
}

elsa-studio-root .focus-within\:elsa-ring-2:focus-within {
  --tw-ring-offset-shadow: var(--tw-ring-inset) 0 0 0 var(--tw-ring-offset-width) var(--tw-ring-offset-color);
  --tw-ring-shadow: var(--tw-ring-inset) 0 0 0 calc(2px + var(--tw-ring-offset-width)) var(--tw-ring-color);
  box-shadow: var(--tw-ring-offset-shadow), var(--tw-ring-shadow), var(--tw-shadow, 0 0 #0000);
}

elsa-studio-root .focus-within\:elsa-ring-inset:focus-within {
  --tw-ring-inset: inset;
}

elsa-studio-root .focus-within\:elsa-ring-blue-500:focus-within {
  --tw-ring-opacity: 1;
  --tw-ring-color: rgb(59 130 246 / var(--tw-ring-opacity));
}

elsa-studio-root .hover\:elsa-border-gray-300:hover {
  --tw-border-opacity: 1;
  border-color: rgb(209 213 219 / var(--tw-border-opacity));
}

elsa-studio-root .hover\:elsa-bg-gray-100:hover {
  --tw-bg-opacity: 1;
  background-color: rgb(243 244 246 / var(--tw-bg-opacity));
}

elsa-studio-root .hover\:elsa-bg-gray-50:hover {
  --tw-bg-opacity: 1;
  background-color: rgb(249 250 251 / var(--tw-bg-opacity));
}

elsa-studio-root .hover\:elsa-bg-blue-700:hover {
  --tw-bg-opacity: 1;
  background-color: rgb(29 78 216 / var(--tw-bg-opacity));
}

elsa-studio-root .hover\:elsa-bg-green-500:hover {
  --tw-bg-opacity: 1;
  background-color: rgb(34 197 94 / var(--tw-bg-opacity));
}

elsa-studio-root .hover\:elsa-bg-yellow-500:hover {
  --tw-bg-opacity: 1;
  background-color: rgb(234 179 8 / var(--tw-bg-opacity));
}

elsa-studio-root .hover\:elsa-bg-red-700:hover {
  --tw-bg-opacity: 1;
  background-color: rgb(185 28 28 / var(--tw-bg-opacity));
}

elsa-studio-root .hover\:elsa-bg-gray-700:hover {
  --tw-bg-opacity: 1;
  background-color: rgb(55 65 81 / var(--tw-bg-opacity));
}

elsa-studio-root .hover\:elsa-text-gray-500:hover {
  --tw-text-opacity: 1;
  color: rgb(107 114 128 / var(--tw-text-opacity));
}

elsa-studio-root .hover\:elsa-text-gray-900:hover {
  --tw-text-opacity: 1;
  color: rgb(17 24 39 / var(--tw-text-opacity));
}

elsa-studio-root .hover\:elsa-text-white:hover {
  --tw-text-opacity: 1;
  color: rgb(255 255 255 / var(--tw-text-opacity));
}

elsa-studio-root .hover\:elsa-text-gray-400:hover {
  --tw-text-opacity: 1;
  color: rgb(156 163 175 / var(--tw-text-opacity));
}

elsa-studio-root .hover\:elsa-text-blue-500:hover {
  --tw-text-opacity: 1;
  color: rgb(59 130 246 / var(--tw-text-opacity));
}

elsa-studio-root .hover\:elsa-text-gray-700:hover {
  --tw-text-opacity: 1;
  color: rgb(55 65 81 / var(--tw-text-opacity));
}

elsa-studio-root .hover\:elsa-text-gray-600:hover {
  --tw-text-opacity: 1;
  color: rgb(75 85 99 / var(--tw-text-opacity));
}

elsa-studio-root .hover\:elsa-ring-2:hover {
  --tw-ring-offset-shadow: var(--tw-ring-inset) 0 0 0 var(--tw-ring-offset-width) var(--tw-ring-offset-color);
  --tw-ring-shadow: var(--tw-ring-inset) 0 0 0 calc(2px + var(--tw-ring-offset-width)) var(--tw-ring-color);
  box-shadow: var(--tw-ring-offset-shadow), var(--tw-ring-shadow), var(--tw-shadow, 0 0 #0000);
}

elsa-studio-root .hover\:elsa-ring-blue-500:hover {
  --tw-ring-opacity: 1;
  --tw-ring-color: rgb(59 130 246 / var(--tw-ring-opacity));
}

elsa-studio-root .hover\:elsa-ring-offset-2:hover {
  --tw-ring-offset-width: 2px;
}

elsa-studio-root .focus\:elsa-z-10:focus {
  z-index: 10;
}

elsa-studio-root .focus\:elsa-border-none:focus {
  border-style: none;
}

elsa-studio-root .focus\:elsa-border-blue-500:focus {
  --tw-border-opacity: 1;
  border-color: rgb(59 130 246 / var(--tw-border-opacity));
}

elsa-studio-root .focus\:elsa-border-transparent:focus {
  border-color: transparent;
}

elsa-studio-root .focus\:elsa-border-blue-300:focus {
  --tw-border-opacity: 1;
  border-color: rgb(147 197 253 / var(--tw-border-opacity));
}

elsa-studio-root .focus\:elsa-border-green-700:focus {
  --tw-border-opacity: 1;
  border-color: rgb(21 128 61 / var(--tw-border-opacity));
}

elsa-studio-root .focus\:elsa-border-yellow-50:focus {
  --tw-border-opacity: 1;
  border-color: rgb(254 252 232 / var(--tw-border-opacity));
}

elsa-studio-root .focus\:elsa-bg-gray-100:focus {
  --tw-bg-opacity: 1;
  background-color: rgb(243 244 246 / var(--tw-bg-opacity));
}

elsa-studio-root .focus\:elsa-text-gray-500:focus {
  --tw-text-opacity: 1;
  color: rgb(107 114 128 / var(--tw-text-opacity));
}

elsa-studio-root .focus\:elsa-text-gray-900:focus {
  --tw-text-opacity: 1;
  color: rgb(17 24 39 / var(--tw-text-opacity));
}

elsa-studio-root .focus\:elsa-text-green-600:focus {
  --tw-text-opacity: 1;
  color: rgb(22 163 74 / var(--tw-text-opacity));
}

elsa-studio-root .focus\:elsa-text-blue-500:focus {
  --tw-text-opacity: 1;
  color: rgb(59 130 246 / var(--tw-text-opacity));
}

elsa-studio-root .focus\:elsa-placeholder-gray-400:focus::-moz-placeholder {
  --tw-placeholder-opacity: 1;
  color: rgb(156 163 175 / var(--tw-placeholder-opacity));
}

elsa-studio-root .focus\:elsa-placeholder-gray-400:focus:-ms-input-placeholder {
  --tw-placeholder-opacity: 1;
  color: rgb(156 163 175 / var(--tw-placeholder-opacity));
}

elsa-studio-root .focus\:elsa-placeholder-gray-400:focus::placeholder {
  --tw-placeholder-opacity: 1;
  color: rgb(156 163 175 / var(--tw-placeholder-opacity));
}

elsa-studio-root .focus\:elsa-outline-none:focus {
  outline: 2px solid transparent;
  outline-offset: 2px;
}

elsa-studio-root .focus\:elsa-ring-2:focus {
  --tw-ring-offset-shadow: var(--tw-ring-inset) 0 0 0 var(--tw-ring-offset-width) var(--tw-ring-offset-color);
  --tw-ring-shadow: var(--tw-ring-inset) 0 0 0 calc(2px + var(--tw-ring-offset-width)) var(--tw-ring-color);
  box-shadow: var(--tw-ring-offset-shadow), var(--tw-ring-shadow), var(--tw-shadow, 0 0 #0000);
}

elsa-studio-root .focus\:elsa-ring-1:focus {
  --tw-ring-offset-shadow: var(--tw-ring-inset) 0 0 0 var(--tw-ring-offset-width) var(--tw-ring-offset-color);
  --tw-ring-shadow: var(--tw-ring-inset) 0 0 0 calc(1px + var(--tw-ring-offset-width)) var(--tw-ring-color);
  box-shadow: var(--tw-ring-offset-shadow), var(--tw-ring-shadow), var(--tw-shadow, 0 0 #0000);
}

elsa-studio-root .focus\:elsa-ring-0:focus {
  --tw-ring-offset-shadow: var(--tw-ring-inset) 0 0 0 var(--tw-ring-offset-width) var(--tw-ring-offset-color);
  --tw-ring-shadow: var(--tw-ring-inset) 0 0 0 calc(0px + var(--tw-ring-offset-width)) var(--tw-ring-color);
  box-shadow: var(--tw-ring-offset-shadow), var(--tw-ring-shadow), var(--tw-shadow, 0 0 #0000);
}

elsa-studio-root .focus\:elsa-ring-blue-500:focus {
  --tw-ring-opacity: 1;
  --tw-ring-color: rgb(59 130 246 / var(--tw-ring-opacity));
}

elsa-studio-root .focus\:elsa-ring-red-500:focus {
  --tw-ring-opacity: 1;
  --tw-ring-color: rgb(239 68 68 / var(--tw-ring-opacity));
}

elsa-studio-root .focus\:elsa-ring-offset-2:focus {
  --tw-ring-offset-width: 2px;
}

elsa-studio-root .active\:elsa-bg-gray-100:active {
  --tw-bg-opacity: 1;
  background-color: rgb(243 244 246 / var(--tw-bg-opacity));
}

elsa-studio-root .active\:elsa-bg-green-700:active {
  --tw-bg-opacity: 1;
  background-color: rgb(21 128 61 / var(--tw-bg-opacity));
}

elsa-studio-root .active\:elsa-bg-yellow-500:active {
  --tw-bg-opacity: 1;
  background-color: rgb(234 179 8 / var(--tw-bg-opacity));
}

elsa-studio-root .active\:elsa-text-gray-700:active {
  --tw-text-opacity: 1;
  color: rgb(55 65 81 / var(--tw-text-opacity));
}

elsa-studio-root .active\:elsa-text-gray-500:active {
  --tw-text-opacity: 1;
  color: rgb(107 114 128 / var(--tw-text-opacity));
}

elsa-studio-root .disabled\:elsa-cursor-not-allowed:disabled {
  cursor: not-allowed;
}

elsa-studio-root .disabled\:elsa-opacity-50:disabled {
  opacity: 0.5;
}

elsa-studio-root .disabled\:elsa-opacity-30:disabled {
  opacity: 0.3;
}

@media (min-width: 640px) {
  elsa-studio-root .sm\:elsa-order-1 {
    order: 1;
  }

  elsa-studio-root .sm\:elsa-col-span-6 {
    grid-column: span 6 / span 6;
  }

  elsa-studio-root .sm\:elsa-col-span-2 {
    grid-column: span 2 / span 2;
  }

  elsa-studio-root .sm\:elsa-mx-0 {
    margin-left: 0px;
    margin-right: 0px;
  }

  elsa-studio-root .sm\:elsa-my-8 {
    margin-top: 2rem;
    margin-bottom: 2rem;
  }

  elsa-studio-root .sm\:elsa-mx-auto {
    margin-left: auto;
    margin-right: auto;
  }

  elsa-studio-root .sm\:elsa-mt-0 {
    margin-top: 0px;
  }

  elsa-studio-root .sm\:elsa-ml-4 {
    margin-left: 1rem;
  }

  elsa-studio-root .sm\:elsa-ml-3 {
    margin-left: 0.75rem;
  }

  elsa-studio-root .sm\:elsa-mt-24 {
    margin-top: 6rem;
  }

  elsa-studio-root .sm\:elsa-mt-5 {
    margin-top: 1.25rem;
  }

  elsa-studio-root .sm\:elsa-block {
    display: block;
  }

  elsa-studio-root .sm\:elsa-inline-block {
    display: inline-block;
  }

  elsa-studio-root .sm\:elsa-flex {
    display: flex;
  }

  elsa-studio-root .sm\:elsa-grid {
    display: grid;
  }

  elsa-studio-root .sm\:elsa-hidden {
    display: none;
  }

  elsa-studio-root .sm\:elsa-h-10 {
    height: 2.5rem;
  }

  elsa-studio-root .sm\:elsa-h-screen {
    height: 100vh;
  }

  elsa-studio-root .sm\:elsa-w-10 {
    width: 2.5rem;
  }

  elsa-studio-root .sm\:elsa-w-auto {
    width: auto;
  }

  elsa-studio-root .sm\:elsa-w-full {
    width: 100%;
  }

  elsa-studio-root .sm\:elsa-max-w-4xl {
    max-width: 56rem;
  }

  elsa-studio-root .sm\:elsa-max-w-md {
    max-width: 28rem;
  }

  elsa-studio-root .sm\:elsa-max-w-xs {
    max-width: 20rem;
  }

  elsa-studio-root .sm\:elsa-flex-1 {
    flex: 1 1 0%;
  }

  elsa-studio-root .sm\:elsa-translate-y-0 {
    --tw-translate-y: 0px;
    transform: translate(var(--tw-translate-x), var(--tw-translate-y)) rotate(var(--tw-rotate)) skewX(var(--tw-skew-x)) skewY(var(--tw-skew-y)) scaleX(var(--tw-scale-x)) scaleY(var(--tw-scale-y));
  }

  elsa-studio-root .sm\:elsa-translate-x-2 {
    --tw-translate-x: 0.5rem;
    transform: translate(var(--tw-translate-x), var(--tw-translate-y)) rotate(var(--tw-rotate)) skewX(var(--tw-skew-x)) skewY(var(--tw-skew-y)) scaleX(var(--tw-scale-x)) scaleY(var(--tw-scale-y));
  }

  elsa-studio-root .sm\:elsa-translate-x-0 {
    --tw-translate-x: 0px;
    transform: translate(var(--tw-translate-x), var(--tw-translate-y)) rotate(var(--tw-rotate)) skewX(var(--tw-skew-x)) skewY(var(--tw-skew-y)) scaleX(var(--tw-scale-x)) scaleY(var(--tw-scale-y));
  }

  elsa-studio-root .sm\:elsa-scale-95 {
    --tw-scale-x: .95;
    --tw-scale-y: .95;
    transform: translate(var(--tw-translate-x), var(--tw-translate-y)) rotate(var(--tw-rotate)) skewX(var(--tw-skew-x)) skewY(var(--tw-skew-y)) scaleX(var(--tw-scale-x)) scaleY(var(--tw-scale-y));
  }

  elsa-studio-root .sm\:elsa-scale-100 {
    --tw-scale-x: 1;
    --tw-scale-y: 1;
    transform: translate(var(--tw-translate-x), var(--tw-translate-y)) rotate(var(--tw-rotate)) skewX(var(--tw-skew-x)) skewY(var(--tw-skew-y)) scaleX(var(--tw-scale-x)) scaleY(var(--tw-scale-y));
  }

  elsa-studio-root .sm\:elsa-grid-cols-6 {
    grid-template-columns: repeat(6, minmax(0, 1fr));
  }

  elsa-studio-root .sm\:elsa-grid-cols-2 {
    grid-template-columns: repeat(2, minmax(0, 1fr));
  }

  elsa-studio-root .sm\:elsa-flex-row {
    flex-direction: row;
  }

  elsa-studio-root .sm\:elsa-flex-row-reverse {
    flex-direction: row-reverse;
  }

  elsa-studio-root .sm\:elsa-items-start {
    align-items: flex-start;
  }

  elsa-studio-root .sm\:elsa-items-center {
    align-items: center;
  }

  elsa-studio-root .sm\:elsa-justify-end {
    justify-content: flex-end;
  }

  elsa-studio-root .sm\:elsa-justify-between {
    justify-content: space-between;
  }

  elsa-studio-root .sm\:elsa-gap-px {
    gap: 1px;
  }

  elsa-studio-root .sm\:elsa-gap-8 {
    gap: 2rem;
  }

  elsa-studio-root .sm\:elsa-space-y-0 > :not([hidden]) ~ :not([hidden]) {
    --tw-space-y-reverse: 0;
    margin-top: calc(0px * calc(1 - var(--tw-space-y-reverse)));
    margin-bottom: calc(0px * var(--tw-space-y-reverse));
  }

  elsa-studio-root .sm\:elsa-space-x-4 > :not([hidden]) ~ :not([hidden]) {
    --tw-space-x-reverse: 0;
    margin-right: calc(1rem * var(--tw-space-x-reverse));
    margin-left: calc(1rem * calc(1 - var(--tw-space-x-reverse)));
  }

  elsa-studio-root .sm\:elsa-divide-y-0 > :not([hidden]) ~ :not([hidden]) {
    --tw-divide-y-reverse: 0;
    border-top-width: calc(0px * calc(1 - var(--tw-divide-y-reverse)));
    border-bottom-width: calc(0px * var(--tw-divide-y-reverse));
  }

  elsa-studio-root .sm\:elsa-divide-y > :not([hidden]) ~ :not([hidden]) {
    --tw-divide-y-reverse: 0;
    border-top-width: calc(1px * calc(1 - var(--tw-divide-y-reverse)));
    border-bottom-width: calc(1px * var(--tw-divide-y-reverse));
  }

  elsa-studio-root .sm\:elsa-divide-gray-200 > :not([hidden]) ~ :not([hidden]) {
    --tw-divide-opacity: 1;
    border-color: rgb(229 231 235 / var(--tw-divide-opacity));
  }

  elsa-studio-root .sm\:elsa-overflow-hidden {
    overflow: hidden;
  }

  elsa-studio-root .sm\:elsa-truncate {
    overflow: hidden;
    text-overflow: ellipsis;
    white-space: nowrap;
  }

  elsa-studio-root .sm\:elsa-rounded-lg {
    border-radius: 0.5rem;
  }

  elsa-studio-root .sm\:elsa-rounded-md {
    border-radius: 0.375rem;
  }

  elsa-studio-root .sm\:elsa-p-0 {
    padding: 0px;
  }

  elsa-studio-root .sm\:elsa-p-6 {
    padding: 1.5rem;
  }

  elsa-studio-root .sm\:elsa-p-8 {
    padding: 2rem;
  }

  elsa-studio-root .sm\:elsa-px-6 {
    padding-left: 1.5rem;
    padding-right: 1.5rem;
  }

  elsa-studio-root .sm\:elsa-px-10 {
    padding-left: 2.5rem;
    padding-right: 2.5rem;
  }

  elsa-studio-root .sm\:elsa-px-0 {
    padding-left: 0px;
    padding-right: 0px;
  }

  elsa-studio-root .sm\:elsa-pr-6 {
    padding-right: 1.5rem;
  }

  elsa-studio-root .sm\:elsa-text-left {
    text-align: left;
  }

  elsa-studio-root .sm\:elsa-text-center {
    text-align: center;
  }

  elsa-studio-root .sm\:elsa-align-top {
    vertical-align: top;
  }

  elsa-studio-root .sm\:elsa-align-middle {
    vertical-align: middle;
  }

  elsa-studio-root .sm\:elsa-text-sm {
    font-size: 0.875rem;
    line-height: 1.25rem;
  }

  elsa-studio-root .sm\:elsa-text-xl {
    font-size: 1.25rem;
    line-height: 1.75rem;
  }

  elsa-studio-root .sm\:elsa-leading-5 {
    line-height: 1.25rem;
  }

  elsa-studio-root .sm\:elsa-leading-none {
    line-height: 1;
  }

  elsa-studio-root .sm\:elsa-duration-700 {
    transition-duration: 700ms;
  }
}

@media (min-width: 768px) {
  elsa-studio-root .md\:elsa-mx-auto {
    margin-left: auto;
    margin-right: auto;
  }

  elsa-studio-root .md\:elsa-block {
    display: block;
  }

  elsa-studio-root .md\:elsa-table-cell {
    display: table-cell;
  }

  elsa-studio-root .md\:elsa-max-w-2xl {
    max-width: 42rem;
  }

  elsa-studio-root .md\:elsa-rounded-lg {
    border-radius: 0.5rem;
  }
}

@media (min-width: 1024px) {
  elsa-studio-root .lg\:elsa-col-span-6 {
    grid-column: span 6 / span 6;
  }

  elsa-studio-root .lg\:elsa-col-span-2 {
    grid-column: span 2 / span 2;
  }

  elsa-studio-root .lg\:elsa-col-span-9 {
    grid-column: span 9 / span 9;
  }

  elsa-studio-root .lg\:elsa-mt-6 {
    margin-top: 1.5rem;
  }

  elsa-studio-root .lg\:elsa-mt-0 {
    margin-top: 0px;
  }

  elsa-studio-root .lg\:elsa-grid {
    display: grid;
  }

  elsa-studio-root .lg\:elsa-grid-cols-12 {
    grid-template-columns: repeat(12, minmax(0, 1fr));
  }

  elsa-studio-root .lg\:elsa-items-center {
    align-items: center;
  }

  elsa-studio-root .lg\:elsa-gap-8 {
    gap: 2rem;
  }

  elsa-studio-root .lg\:elsa-gap-x-5 {
    -moz-column-gap: 1.25rem;
         column-gap: 1.25rem;
  }

  elsa-studio-root .lg\:elsa-px-8 {
    padding-left: 2rem;
    padding-right: 2rem;
  }

  elsa-studio-root .lg\:elsa-py-12 {
    padding-top: 3rem;
    padding-bottom: 3rem;
  }

  elsa-studio-root .lg\:elsa-py-0 {
    padding-top: 0px;
    padding-bottom: 0px;
  }

  elsa-studio-root .lg\:elsa-px-0 {
    padding-left: 0px;
    padding-right: 0px;
  }

  elsa-studio-root .lg\:elsa-pl-2 {
    padding-left: 0.5rem;
  }

  elsa-studio-root .lg\:elsa-pr-8 {
    padding-right: 2rem;
  }

  elsa-studio-root .lg\:elsa-text-left {
    text-align: left;
  }

  elsa-studio-root .lg\:elsa-text-5xl {
    font-size: 3rem;
    line-height: 1;
  }

  elsa-studio-root .lg\:elsa-text-lg {
    font-size: 1.125rem;
    line-height: 1.75rem;
  }
}

@media (min-width: 1280px) {
  elsa-studio-root .xl\:elsa-text-6xl {
    font-size: 3.75rem;
    line-height: 1;
  }

  elsa-studio-root .xl\:elsa-text-xl {
    font-size: 1.25rem;
    line-height: 1.75rem;
  }
}<|MERGE_RESOLUTION|>--- conflicted
+++ resolved
@@ -8125,11 +8125,7 @@
   padding-top: 0.25rem;
 }
 
-<<<<<<< HEAD
-elsa-studio-root .elsa-pt-4 {
-=======
 .elsa-pt-4 {
->>>>>>> 2ffd5a64
   padding-top: 1rem;
 }
 
@@ -8181,40 +8177,24 @@
   padding-right: 1.25rem;
 }
 
-<<<<<<< HEAD
-elsa-studio-root .elsa-pl-8 {
-  padding-left: 2rem;
-}
-
-elsa-studio-root .elsa-pr-28 {
-=======
+.elsa-pr-28 {
+  padding-right: 7rem;
+}
+
+elsa-studio-root .elsa-pl-2 {
+  padding-left: 0.5rem;
+}
+
+elsa-studio-root .elsa-pr-7 {
+  padding-right: 1.75rem;
+}
+
+elsa-studio-root .elsa-pr-2 {
+  padding-right: 0.5rem;
+}
+
 .elsa-pl-8 {
   padding-left: 2rem;
-}
-
-.elsa-pr-28 {
->>>>>>> 2ffd5a64
-  padding-right: 7rem;
-}
-
-elsa-studio-root .elsa-pl-2 {
-  padding-left: 0.5rem;
-}
-
-elsa-studio-root .elsa-pr-7 {
-  padding-right: 1.75rem;
-}
-
-elsa-studio-root .elsa-pr-2 {
-  padding-right: 0.5rem;
-}
-
-<<<<<<< HEAD
-elsa-studio-root .elsa-pr-3 {
-=======
-.elsa-pr-3 {
->>>>>>> 2ffd5a64
-  padding-right: 0.75rem;
 }
 
 elsa-studio-root .elsa-pb-10 {
@@ -8439,20 +8419,12 @@
   color: rgb(251 113 133 / var(--tw-text-opacity));
 }
 
-<<<<<<< HEAD
-elsa-studio-root .elsa-text-red-700 {
-=======
-.elsa-text-red-700 {
->>>>>>> 2ffd5a64
+.elsa-text-blue-400 {
   --tw-text-opacity: 1;
   color: rgb(185 28 28 / var(--tw-text-opacity));
 }
 
-<<<<<<< HEAD
 elsa-studio-root .elsa-text-blue-400 {
-=======
-.elsa-text-blue-400 {
->>>>>>> 2ffd5a64
   --tw-text-opacity: 1;
   color: rgb(96 165 250 / var(--tw-text-opacity));
 }
@@ -8502,11 +8474,12 @@
   color: rgb(248 113 113 / var(--tw-text-opacity));
 }
 
-<<<<<<< HEAD
-elsa-studio-root .elsa-text-red-800 {
-=======
+.elsa-text-red-700 {
+  --tw-text-opacity: 1;
+  color: rgb(185 28 28 / var(--tw-text-opacity));
+}
+
 .elsa-text-red-800 {
->>>>>>> 2ffd5a64
   --tw-text-opacity: 1;
   color: rgb(153 27 27 / var(--tw-text-opacity));
 }
