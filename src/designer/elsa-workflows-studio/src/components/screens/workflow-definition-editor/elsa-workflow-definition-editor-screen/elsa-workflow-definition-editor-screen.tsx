--- conflicted
+++ resolved
@@ -25,11 +25,8 @@
 import {i18n} from "i18next";
 import {loadTranslations} from "../../../i18n/i18n-loader";
 import {resources} from "./localizations";
-<<<<<<< HEAD
 import * as collection from 'lodash/collection';
-=======
 import {Map} from "../../../../utils/utils";
->>>>>>> ac3ffb60
 
 @Component({
   tag: 'elsa-workflow-definition-editor-screen',
@@ -83,11 +80,8 @@
   i18next: i18n;
   el: HTMLElement;
   designer: HTMLElsaDesignerTreeElement;
-<<<<<<< HEAD
   configureComponentCustomButtonContext: ConfigureComponentCustomButtonContext = null;
-=======
   helpDialog: HTMLElsaModalDialogElement;
->>>>>>> ac3ffb60
 
   @Method()
   async getServerUrl(): Promise<string> {
@@ -597,11 +591,7 @@
             {this.renderPublishButton()}
           </div>
         </div>
-<<<<<<< HEAD
         {this.renderTestActivityMenu()}  
-=======
-
->>>>>>> ac3ffb60
       </div>
     );
   }
@@ -954,11 +944,7 @@
 
   private renderPanel() {
     return (
-<<<<<<< HEAD
-      <elsa-flyout-panel>
-=======
       <elsa-flyout-panel expandButtonPosition={3}>
->>>>>>> ac3ffb60
         <elsa-tab-header tab="general" slot="header">General</elsa-tab-header>
         <elsa-tab-content tab="general" slot="content">
           <elsa-workflow-properties-panel
