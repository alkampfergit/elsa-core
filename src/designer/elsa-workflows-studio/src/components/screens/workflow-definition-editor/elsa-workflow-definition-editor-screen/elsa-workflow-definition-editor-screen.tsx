--- conflicted
+++ resolved
@@ -362,7 +362,6 @@
     this.connectionContextMenuState = state;
   }
 
-<<<<<<< HEAD
   handleContextMenuTestChange(x: number, y: number, shown: boolean, activity: ActivityModel) {
     this.activityContextMenuTestState = {
       shown,
@@ -372,12 +371,8 @@
     };
   }
 
-  onShowWorkflowSettingsClick() {
-    eventBus.emit(EventTypes.ShowWorkflowSettings);
-=======
   async onShowWorkflowSettingsClick() {
     await eventBus.emit(EventTypes.ShowWorkflowSettings);
->>>>>>> 328b3b15
   }
 
   async onPublishClicked() {
