import {Component, Event, EventEmitter, h, Host, Listen, Method, Prop, State, Watch} from '@stencil/core';
import {RouterHistory, injectHistory} from '@stencil/router';
import {
  ActivityDefinition,
  ActivityDescriptor,
  ActivityModel,
  ConnectionDefinition,
  ConnectionModel,
  EventTypes,
  VersionOptions,
  WorkflowDefinition,
  WorkflowModel,
  WorkflowPersistenceBehavior
} from "../../../../models";
import {eventBus, createElsaClient, SaveWorkflowDefinitionRequest} from "../../../../services";
import state from '../../../../utils/store';
import WorkflowEditorTunnel, {WorkflowEditorState} from '../../../../data/workflow-editor';
import DashboardTunnel from "../../../../data/dashboard";
import {downloadFromBlob} from "../../../../utils/download";
import {ActivityContextMenuState, WorkflowDesignerMode} from "../../../designers/tree/elsa-designer-tree/models";
import {registerClickOutside} from "stencil-click-outside";
import {i18n} from "i18next";
import {loadTranslations} from "../../../i18n/i18n-loader";
import {resources} from "./localizations";

@Component({
  tag: 'elsa-workflow-definition-editor-screen',
  shadow: false,
})
export class ElsaWorkflowDefinitionEditorScreen {

  @Event() workflowSaved: EventEmitter<WorkflowDefinition>;
  @Prop({attribute: 'workflow-definition-id', reflect: true}) workflowDefinitionId: string;
  @Prop({attribute: 'server-url', reflect: true}) serverUrl: string;
  @Prop({attribute: 'monaco-lib-path', reflect: true}) monacoLibPath: string;
  @Prop() culture: string;
  @Prop() history: RouterHistory;
  @State() workflowDefinition: WorkflowDefinition;
  @State() workflowModel: WorkflowModel;
  @State() publishing: boolean;
  @State() unPublishing: boolean;
  @State() unPublished: boolean;
  @State() saving: boolean;
  @State() saved: boolean;
  @State() importing: boolean;
  @State() imported: boolean;
  @State() networkError: string;
  @State() selectedActivityId?: string;

  @State() activityContextMenuState: ActivityContextMenuState = {
    shown: false,
    x: 0,
    y: 0,
    activity: null,
  };

  @State() connectionContextMenuState: ActivityContextMenuState = {
    shown: false,
    x: 0,
    y: 0,
    activity: null,
  };

  i18next: i18n;
  el: HTMLElement;
  designer: HTMLElsaDesignerTreeElement;
  propertiesPanel: HTMLElsaWorkflowPropertiesPanelElement;  

  @Method()
  async getServerUrl(): Promise<string> {
    return this.serverUrl;
  }

  @Method()
  async getWorkflowDefinitionId(): Promise<string> {
    return this.workflowDefinition.definitionId;
  }

  @Method()
  async exportWorkflow() {
    const client = createElsaClient(this.serverUrl);
    const workflowDefinition = this.workflowDefinition;
    const versionOptions: VersionOptions = {version: workflowDefinition.version};
    const response = await client.workflowDefinitionsApi.export(workflowDefinition.definitionId, versionOptions);
    downloadFromBlob(response.data, {contentType: 'application/json', fileName: response.fileName});
  }

  @Method()
  async importWorkflow(file: File) {
    const client = createElsaClient(this.serverUrl);

    this.importing = true;
    this.imported = false;
    this.networkError = null;

    try {
      const workflowDefinition = await client.workflowDefinitionsApi.import(this.workflowDefinition.definitionId, file);
      this.workflowDefinition = workflowDefinition;
      this.workflowModel = this.mapWorkflowModel(workflowDefinition);

      this.importing = false;
      this.imported = true;
      setTimeout(() => this.imported = false, 500);
      eventBus.emit(EventTypes.WorkflowImported, this, this.workflowDefinition);
    } catch (e) {
      console.error(e);
      this.importing = false;
      this.imported = false;
      this.networkError = e.message;
      setTimeout(() => this.networkError = null, 10000);
    }
  }

  @Watch('workflowDefinitionId')
  async workflowDefinitionIdChangedHandler(newValue: string) {
    const workflowDefinitionId = newValue;
    let workflowDefinition: WorkflowDefinition = ElsaWorkflowDefinitionEditorScreen.createWorkflowDefinition();
    workflowDefinition.definitionId = workflowDefinitionId;
    const client = createElsaClient(this.serverUrl);

    if (workflowDefinitionId && workflowDefinitionId.length > 0) {
      try {
        workflowDefinition = await client.workflowDefinitionsApi.getByDefinitionAndVersion(workflowDefinitionId, {isLatest: true});
      } catch {
        console.warn(`The specified workflow definition does not exist. Creating a new one.`)
      }
    }

    this.updateWorkflowDefinition(workflowDefinition);
  }

  @Watch("serverUrl")
  async serverUrlChangedHandler(newValue: string) {
    if (newValue && newValue.length > 0) {
      await this.loadActivityDescriptors();
      await this.loadWorkflowStorageDescriptors();
    }
  }

  @Watch("monacoLibPath")
  async monacoLibPathChangedHandler(newValue: string) {
    state.monacoLibPath = newValue;
  }

  @Listen('workflow-changed')
  async workflowChangedHandler(event: CustomEvent<WorkflowModel>) {
    const workflowModel = event.detail;
    await this.saveWorkflowInternal(workflowModel);
  }

  async componentWillLoad() {
    this.i18next = await loadTranslations(this.culture, resources);
    await this.serverUrlChangedHandler(this.serverUrl);
    await this.workflowDefinitionIdChangedHandler(this.workflowDefinitionId);
    await this.monacoLibPathChangedHandler(this.monacoLibPath);
  }

  async componentDidLoad() {
    if (!this.designer) {
      this.designer = this.el.querySelector("elsa-designer-tree") as HTMLElsaDesignerTreeElement;
      this.designer.model = this.workflowModel;
    }    
  }

  connectedCallback() {
    eventBus.on(EventTypes.UpdateWorkflowSettings, this.onUpdateWorkflowSettings);    
  }

  disconnectedCallback() {
    eventBus.detach(EventTypes.UpdateWorkflowSettings, this.onUpdateWorkflowSettings);
  }

  t = (key: string) => this.i18next.t(key);

  async loadActivityDescriptors() {
    const client = createElsaClient(this.serverUrl);
    state.activityDescriptors = await client.activitiesApi.list();
  }

  async loadWorkflowStorageDescriptors() {
    const client = createElsaClient(this.serverUrl);
    state.workflowStorageDescriptors = await client.workflowStorageProvidersApi.list();
  }

  updateWorkflowDefinition(value: WorkflowDefinition) {
    this.workflowDefinition = value;
    this.workflowModel = this.mapWorkflowModel(value);
  }

  async publishWorkflow() {
    this.publishing = true;
    await this.saveWorkflow(true);
    this.publishing = false;
    eventBus.emit(EventTypes.WorkflowPublished, this, this.workflowDefinition);
  }

  async unPublishWorkflow() {
    this.unPublishing = true;
    await this.unpublishWorkflow();
    this.unPublishing = false;
    eventBus.emit(EventTypes.WorkflowRetracted, this, this.workflowDefinition);
  }

  async saveWorkflow(publish?: boolean) {
    await this.saveWorkflowInternal(null, publish);
  }

  async saveWorkflowInternal(workflowModel?: WorkflowModel, publish?: boolean) {
    if (!this.serverUrl || this.serverUrl.length == 0)
      return;

    workflowModel = workflowModel || this.workflowModel;

    const client = createElsaClient(this.serverUrl);
    let workflowDefinition = this.workflowDefinition;
    const isNew = typeof workflowDefinition.definitionId === 'undefined' && typeof this.workflowDefinitionId === 'undefined';

    const request: SaveWorkflowDefinitionRequest = {
      workflowDefinitionId: workflowDefinition.definitionId || this.workflowDefinitionId,
      contextOptions: workflowDefinition.contextOptions,
      deleteCompletedInstances: workflowDefinition.deleteCompletedInstances,
      description: workflowDefinition.description,
      displayName: workflowDefinition.displayName,
      isSingleton: workflowDefinition.isSingleton,
      name: workflowDefinition.name,
      tag: workflowDefinition.tag,
      channel: workflowDefinition.channel,
      persistenceBehavior: workflowDefinition.persistenceBehavior,
      publish: publish || false,
      variables: workflowDefinition.variables,
      activities: workflowModel.activities.map<ActivityDefinition>(x => ({
        activityId: x.activityId,
        type: x.type,
        name: x.name,
        displayName: x.displayName,
        description: x.description,
        persistWorkflow: x.persistWorkflow,
        loadWorkflowContext: x.loadWorkflowContext,
        saveWorkflowContext: x.saveWorkflowContext,
        properties: x.properties,
        propertyStorageProviders: x.propertyStorageProviders
      })),
      connections: workflowModel.connections.map<ConnectionDefinition>(x => ({
        sourceActivityId: x.sourceId,
        targetActivityId: x.targetId,
        outcome: x.outcome
      })),
    };

    this.saving = !publish;
    this.publishing = publish;

    try {
      console.debug("Saving workflow...");

      workflowDefinition = await client.workflowDefinitionsApi.save(request);
      this.workflowDefinition = workflowDefinition;
      this.workflowModel = this.mapWorkflowModel(workflowDefinition);

      this.saving = false;
      this.saved = !publish;
      this.publishing = false;
      setTimeout(() => this.saved = false, 500);
      this.workflowSaved.emit(workflowDefinition);
      if (isNew) {
        this.history.push(`/workflow-definitions/${workflowDefinition.definitionId}`, {});
      }
    } catch (e) {
      console.error(e);
      this.saving = false;
      this.saved = false;
      this.networkError = e.message;
      setTimeout(() => this.networkError = null, 10000);
    }
  }

  async unpublishWorkflow() {
    const client = createElsaClient(this.serverUrl);
    const workflowDefinitionId = this.workflowDefinition.definitionId;
    this.unPublishing = true;

    try {
      this.workflowDefinition = await client.workflowDefinitionsApi.retract(workflowDefinitionId);
      this.unPublishing = false;
      this.unPublished = true
      setTimeout(() => this.unPublished = false, 500);
    } catch (e) {
      console.error(e);
      this.unPublishing = false;
      this.unPublished = false;
      this.networkError = e.message;
      setTimeout(() => this.networkError = null, 2000);
    }
  }

  mapWorkflowModel(workflowDefinition: WorkflowDefinition): WorkflowModel {
    return {
      activities: workflowDefinition.activities.map(this.mapActivityModel),
      connections: workflowDefinition.connections.map(this.mapConnectionModel),
      persistenceBehavior: workflowDefinition.persistenceBehavior,

    };
  }

  mapActivityModel(source: ActivityDefinition): ActivityModel {
    const activityDescriptors: Array<ActivityDescriptor> = state.activityDescriptors;
    const activityDescriptor = activityDescriptors.find(x => x.type == source.type);
    const outcomes = !!activityDescriptor ? activityDescriptor.outcomes : ['Done'];

    return {
      activityId: source.activityId,
      description: source.description,
      displayName: source.displayName,
      name: source.name,
      type: source.type,
      properties: source.properties,
      outcomes: [...outcomes],
      persistWorkflow: source.persistWorkflow,
      saveWorkflowContext: source.saveWorkflowContext,
      loadWorkflowContext: source.loadWorkflowContext,
      propertyStorageProviders: source.propertyStorageProviders
    }
  }

  mapConnectionModel(source: ConnectionDefinition): ConnectionModel {
    return {
      sourceId: source.sourceActivityId,
      targetId: source.targetActivityId,
      outcome: source.outcome
    }
  }

  handleContextMenuChange(state: ActivityContextMenuState) {
    this.activityContextMenuState = state;
  }

  handleConnectionContextMenuChange(state: ActivityContextMenuState) {
    this.connectionContextMenuState = state;
  }

  onShowWorkflowSettingsClick() {
    eventBus.emit(EventTypes.ShowWorkflowSettings);
  }

  async onPublishClicked() {
    await this.publishWorkflow();
  }

  async onUnPublishClicked() {
    await this.unPublishWorkflow();
  }

  async onExportClicked() {
    await this.exportWorkflow();
  }

  async onImportClicked(file: File) {
    await this.importWorkflow(file);
  }

  async onDeleteActivityClick(e: Event) {
    e.preventDefault();
    await this.designer.removeActivity(this.activityContextMenuState.activity);
    this.handleContextMenuChange({x: 0, y: 0, shown: false, activity: null});
    eventBus.emit(EventTypes.HideModalDialog);
  }

  async onEditActivityClick(e: Event) {
    e.preventDefault();
    await this.designer.showActivityEditor(this.activityContextMenuState.activity, true);
    this.handleContextMenuChange({x: 0, y: 0, shown: false, activity: null});
  }

  async onPasteActivityClick(e: Event) {
    e.preventDefault();
    let activityModel = this.connectionContextMenuState.activity;
    eventBus.emit(EventTypes.PasteActivity, this, activityModel);
    this.handleConnectionContextMenuChange({x: 0, y: 0, shown: false, activity: null});
  }

  onActivityContextMenuButtonClicked(e: CustomEvent<ActivityContextMenuState>) {
    this.activityContextMenuState = e.detail;
  }

  async onActivitySelected(e: CustomEvent<ActivityModel>) {
    this.selectedActivityId = e.detail.activityId;
    await this.propertiesPanel.selectTestActivity(this.selectedActivityId);
  }

  async onActivityDeselected(e: CustomEvent<ActivityModel>) {
    if (this.selectedActivityId == e.detail.activityId)
      this.selectedActivityId = null;
    await this.propertiesPanel.selectTestActivity(null);
  }
  
  onConnectionContextMenuButtonClicked(e: CustomEvent<ActivityContextMenuState>) {
    this.connectionContextMenuState = e.detail;
  }

  private onUpdateWorkflowSettings = async (workflowDefinition: WorkflowDefinition) => {
    this.updateWorkflowDefinition(workflowDefinition);
    await this.saveWorkflowInternal(this.workflowModel);
  }

  render() {
    const tunnelState: WorkflowEditorState = {
      serverUrl: this.serverUrl,
      workflowDefinitionId: this.workflowDefinition.definitionId
    };

    return (
      <Host class="elsa-flex elsa-flex-col elsa-w-full" ref={el => this.el = el}>
        <WorkflowEditorTunnel.Provider state={tunnelState}>
          {this.renderCanvas()}
          {this.renderActivityPicker()}
          {this.renderActivityEditor()}
        </WorkflowEditorTunnel.Provider>
      </Host>
    );
  }

  renderCanvas() {

    const activityContextMenuButton = (activity: ActivityModel) =>
      `<div class="context-menu-wrapper elsa-flex-shrink-0">
            <button aria-haspopup="true"
                    class="elsa-w-8 elsa-h-8 elsa-inline-flex elsa-items-center elsa-justify-center elsa-text-gray-400 elsa-rounded-full elsa-bg-transparent hover:elsa-text-gray-500 focus:elsa-outline-none focus:elsa-text-gray-500 focus:elsa-bg-gray-100 elsa-transition elsa-ease-in-out elsa-duration-150">
              <svg class="elsa-h-6 elsa-w-6 elsa-text-gray-400" width="24" height="24" viewBox="0 0 24 24" stroke-width="2"
                   stroke="currentColor" fill="none" stroke-linecap="round" stroke-linejoin="round">
                <path stroke="none" d="M0 0h24v24H0z"/>
                <circle cx="5" cy="12" r="1"/>
                <circle cx="12" cy="12" r="1"/>
                <circle cx="19" cy="12" r="1"/>
              </svg>
            </button>
          </div>`;

    return (
      <div class="elsa-flex-1 elsa-flex elsa-relative">
        <elsa-designer-tree model={this.workflowModel}
                            mode={WorkflowDesignerMode.Edit}
                            activityContextMenuButton={activityContextMenuButton}
                            onActivityContextMenuButtonClicked={e => this.onActivityContextMenuButtonClicked(e)}
                            onConnectionContextMenuButtonClicked={e => this.onConnectionContextMenuButtonClicked(e)}
                            activityContextMenu={this.activityContextMenuState}
                            enableMultipleConnectionsFromSingleSource={false}
                            selectedActivityIds={[this.selectedActivityId]}
                            onActivitySelected={e => this.onActivitySelected(e)}
                            onActivityDeselected={e => this.onActivityDeselected(e)}
                            class="elsa-flex-1"
                            ref={el => this.designer = el}/>
        {this.renderPropertiesPanel()}
        {this.renderWorkflowSettingsButton()}
        {this.renderActivityContextMenu()}
        {this.renderConnectionContextMenu()}
        <elsa-workflow-settings-modal workflowDefinition={this.workflowDefinition}/>
        <elsa-workflow-definition-editor-notifications/>
        <div class="elsa-fixed elsa-bottom-10 elsa-right-12">
          <div class="elsa-flex elsa-items-center elsa-space-x-4">
            {this.renderSavingIndicator()}
            {this.renderNetworkError()}
            {this.renderPublishButton()}
          </div>
        </div>
      </div>
    );
  }

  renderActivityContextMenu() {
    const t = this.t;

    return <div
      data-transition-enter="elsa-transition elsa-ease-out elsa-duration-100"
      data-transition-enter-start="elsa-transform elsa-opacity-0 elsa-scale-95"
      data-transition-enter-end="elsa-transform elsa-opacity-100 elsa-scale-100"
      data-transition-leave="elsa-transition elsa-ease-in elsa-duration-75"
      data-transition-leave-start="elsa-transform elsa-opacity-100 elsa-scale-100"
      data-transition-leave-end="elsa-transform elsa-opacity-0 elsa-scale-95"
      class={`${this.activityContextMenuState.shown ? '' : 'hidden'} context-menu elsa-z-10 elsa-mx-3 elsa-w-48 elsa-mt-1 elsa-rounded-md elsa-shadow-lg elsa-absolute`}
      style={{left: `${this.activityContextMenuState.x}px`, top: `${this.activityContextMenuState.y - 64}px`}}
      ref={el =>
        registerClickOutside(this, el, () => {
          this.handleContextMenuChange({x: 0, y: 0, shown: false, activity: null});
        })
      }
    >
      <div class="elsa-rounded-md elsa-bg-white elsa-shadow-xs" role="menu" aria-orientation="vertical"
           aria-labelledby="pinned-project-options-menu-0">
        <div class="elsa-py-1">
          <a
            onClick={e => this.onEditActivityClick(e)}
            href="#"
            class="elsa-block elsa-px-4 elsa-py-2 elsa-text-sm elsa-leading-5 elsa-text-gray-700 hover:elsa-bg-gray-100 hover:elsa-text-gray-900 focus:elsa-outline-none focus:elsa-bg-gray-100 focus:elsa-text-gray-900"
            role="menuitem">
            {t('ActivityContextMenu.Edit')}
          </a>
        </div>
        <div class="elsa-border-t elsa-border-gray-100"/>
        <div class="elsa-py-1">
          <a
            onClick={e => this.onDeleteActivityClick(e)}
            href="#"
            class="elsa-block elsa-px-4 elsa-py-2 elsa-text-sm elsa-leading-5 elsa-text-gray-700 hover:elsa-bg-gray-100 hover:elsa-text-gray-900 focus:elsa-outline-none focus:elsa-bg-gray-100 focus:elsa-text-gray-900"
            role="menuitem">
            {t('ActivityContextMenu.Delete')}
          </a>
        </div>
      </div>
    </div>
  }

  renderConnectionContextMenu() {
    const t = this.t;

    return <div
      data-transition-enter="elsa-transition elsa-ease-out elsa-duration-100"
      data-transition-enter-start="elsa-transform elsa-opacity-0 elsa-scale-95"
      data-transition-enter-end="elsa-transform elsa-opacity-100 elsa-scale-100"
      data-transition-leave="elsa-transition elsa-ease-in elsa-duration-75"
      data-transition-leave-start="elsa-transform elsa-opacity-100 elsa-scale-100"
      data-transition-leave-end="elsa-transform elsa-opacity-0 elsa-scale-95"
      class={`${this.connectionContextMenuState.shown ? '' : 'hidden'} context-menu elsa-z-10 elsa-mx-3 elsa-w-48 elsa-mt-1 elsa-rounded-md elsa-shadow-lg elsa-absolute`}
      style={{left: `${this.connectionContextMenuState.x}px`, top: `${this.connectionContextMenuState.y - 64}px`}}
      ref={el =>
        registerClickOutside(this, el, () => {
          this.handleConnectionContextMenuChange({x: 0, y: 0, shown: false, activity: null});
        })
      }
    >
      <div class="elsa-rounded-md elsa-bg-white elsa-shadow-xs" role="menu" aria-orientation="vertical"
           aria-labelledby="pinned-project-options-menu-0">
        <div class="elsa-py-1">
          <a
            onClick={e => this.onPasteActivityClick(e)}
            href="#"
            class="elsa-block elsa-px-4 elsa-py-2 elsa-text-sm elsa-leading-5 elsa-text-gray-700 hover:elsa-bg-gray-100 hover:elsa-text-gray-900 focus:elsa-outline-none focus:elsa-bg-gray-100 focus:elsa-text-gray-900"
            role="menuitem">
            {t('ConnectionContextMenu.Paste')}
          </a>
        </div>
      </div>
    </div>
  }

  renderActivityPicker() {
    return <elsa-activity-picker-modal/>;
  }

  renderActivityEditor() {
    return <elsa-activity-editor-modal culture={this.culture}/>;
  }

  renderWorkflowSettingsButton() {
    return (
      <button onClick={() => this.onShowWorkflowSettingsClick()} type="button"
              class="workflow-settings-button elsa-fixed elsa-top-20 elsa-right-12 elsa-inline-flex elsa-items-center elsa-p-2 elsa-rounded-full elsa-border elsa-border-transparent elsa-bg-white shadow elsa-text-gray-400 hover:elsa-text-blue-500 focus:elsa-text-blue-500 hover:elsa-ring-2 hover:elsa-ring-offset-2 hover:elsa-ring-blue-500 focus:elsa-outline-none focus:elsa-ring-2 focus:elsa-ring-offset-2 focus:elsa-ring-blue-500">
        <svg xmlns="http://www.w3.org/2000/svg" viewBox="0 0 24 24" stroke="currentColor" fill="none"
             class="elsa-h-8 elsa-w-8">
          <path stroke-linecap="round" stroke-linejoin="round" stroke-width="2"
                d="M10.325 4.317c.426-1.756 2.924-1.756 3.35 0a1.724 1.724 0 002.573 1.066c1.543-.94 3.31.826 2.37 2.37a1.724 1.724 0 001.065 2.572c1.756.426 1.756 2.924 0 3.35a1.724 1.724 0 00-1.066 2.573c.94 1.543-.826 3.31-2.37 2.37a1.724 1.724 0 00-2.572 1.065c-.426 1.756-2.924 1.756-3.35 0a1.724 1.724 0 00-2.573-1.066c-1.543.94-3.31-.826-2.37-2.37a1.724 1.724 0 00-1.065-2.572c-1.756-.426-1.756-2.924 0-3.35a1.724 1.724 0 001.066-2.573c-.94-1.543.826-3.31 2.37-2.37.996.608 2.296.07 2.572-1.065z"/>
          <path stroke-linecap="round" stroke-linejoin="round" stroke-width="2" d="M15 12a3 3 0 11-6 0 3 3 0 016 0z"/>
        </svg>
      </button>
    );
  }

  renderWorkflowSettingsModal() {
    return;
  }

  renderSavingIndicator() {

    if (this.publishing)
      return undefined;

    const t = this.t;
    const message =
      this.unPublishing ? t('Unpublishing...') : this.unPublished ? t('Unpublished')
        : this.saving ? 'Saving...' : this.saved ? 'Saved'
          : this.importing ? 'Importing...' : this.imported ? 'Imported'
            : null;

    if (!message)
      return undefined;

    return (
      <div>
        <span class="elsa-text-gray-400 elsa-text-sm">{message}</span>
      </div>
    );
  }

  renderNetworkError() {
    if (!this.networkError)
      return undefined;

    return (
      <div>
        <span class="elsa-text-rose-400 elsa-text-sm">An error occurred: {this.networkError}</span>
      </div>);
  }

  renderPublishButton() {
    return <elsa-workflow-publish-button
      publishing={this.publishing}
      workflowDefinition={this.workflowDefinition}
      onPublishClicked={() => this.onPublishClicked()}
      onUnPublishClicked={() => this.onUnPublishClicked()}
      onExportClicked={() => this.onExportClicked()}
      onImportClicked={e => this.onImportClicked(e.detail)}
      culture={this.culture}
    />;
  }

  private static createWorkflowDefinition(): WorkflowDefinition {
    return {
      definitionId: null,
      version: 1,
      activities: [],
      connections: [],
      persistenceBehavior: WorkflowPersistenceBehavior.WorkflowBurst,
    };
  }

  private renderPropertiesPanel() {
    return (
<<<<<<< HEAD
      <elsa-workflow-properties-panel ref={el => this.propertiesPanel = el}
        workflowDefinition={this.workflowDefinition}  
=======
      <elsa-flyout-panel
>>>>>>> 691d46c3
        expandButtonPosition={2}
      >
        <elsa-tab-header tab="general" slot="header">General</elsa-tab-header>
        <elsa-tab-content tab="general" slot="content">
          <elsa-workflow-properties-panel
            workflowDefinition={this.workflowDefinition}
          />
        </elsa-tab-content>
      </elsa-flyout-panel>
    );
  }
}

injectHistory(ElsaWorkflowDefinitionEditorScreen);
DashboardTunnel.injectProps(ElsaWorkflowDefinitionEditorScreen, ['serverUrl', 'culture', 'monacoLibPath']);<|MERGE_RESOLUTION|>--- conflicted
+++ resolved
@@ -624,12 +624,7 @@
 
   private renderPropertiesPanel() {
     return (
-<<<<<<< HEAD
-      <elsa-workflow-properties-panel ref={el => this.propertiesPanel = el}
-        workflowDefinition={this.workflowDefinition}  
-=======
       <elsa-flyout-panel
->>>>>>> 691d46c3
         expandButtonPosition={2}
       >
         <elsa-tab-header tab="general" slot="header">General</elsa-tab-header>
